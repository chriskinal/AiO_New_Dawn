--- conflicted
+++ resolved
@@ -300,9 +300,7 @@
     LOG_INFO(EventSource::SYSTEM, "HardwareManager initialized");
     
     // Quick buzzer beep to indicate hardware is ready
-    hardwareManager.enableBuzzer();
-    delay(100);
-    hardwareManager.disableBuzzer();
+    hardwareManager.performBuzzerTest();
   }
   else
   {
@@ -564,162 +562,6 @@
   // ============================================
   scheduler.run();
 
-<<<<<<< HEAD
-  // Process NAV messages
-  NAVProcessor::getInstance()->process();
-  
-  // Process RTCM data from all sources (network and radio)
-  RTCMProcessor::getInstance()->process();
-
-  // CAN handling is done by motor drivers directly
-  
-  // Process autosteer FIRST - calculate new motor commands
-  AutosteerProcessor::getInstance()->process();
-  
-  // Process motor driver AFTER autosteer has set new PWM values
-  if (motorPTR)
-  {
-    motorPTR->process();
-  }
-  
-  // Process encoder
-  EncoderProcessor::getInstance()->process();
-  
-  // Process machine
-  MachineProcessor::getInstance()->process();
-  
-  // Update LEDs
-  static uint32_t lastLEDUpdate = 0;
-  if (millis() - lastLEDUpdate > 100)  // Update every 100ms
-  {
-    lastLEDUpdate = millis();
-    ledManagerFSM.updateAll();
-  }
-  
-  // Handle WebSocket clients and broadcast telemetry
-  webManager.handleClient();
-  webManager.broadcastTelemetry();
-    
-  // Update PWM speed pulse from GPS
-  static uint32_t lastSpeedUpdate = 0;
-  
-  if (millis() - lastSpeedUpdate > 200)  // Update every 200ms like V6-NG
-  {
-    lastSpeedUpdate = millis();
-    
-    if (pwmProcessor.isSpeedPulseEnabled())
-    {
-      float speedKmh = 0.0f;
-      
-      // Use actual GPS speed
-      const auto &gpsData = gnssProcessor.getData();
-      if (gpsData.hasVelocity)
-      {
-        // Convert knots to km/h
-        speedKmh = gpsData.speedKnots * 1.852f;
-      }
-      else
-      {
-        // Fallback to PGN 254 speed if GPS velocity is not available
-        // This is useful for systems that are running in SIM mode
-        // - could also always use PGN254 speed as it returns GPS speed if available
-        speedKmh = AutosteerProcessor::getInstance()->getVehicleSpeed();
-      }
-
-      //Serial.printf("Vehicle speed: %.1f km/h", speedKmh);
-      
-      // Set the speed
-      pwmProcessor.setSpeedKmh(speedKmh);
-    }
-  }
-
-  // Process GPS1 data if available - ONE byte per loop
-  if (SerialGPS1.available())
-  {
-    char c = SerialGPS1.read();
-    gnssProcessor.processNMEAChar(c);
-  }
-  
-  // Process GPS2 data if available (for F9P dual RELPOSNED) - ONE byte per loop
-  if (SerialGPS2.available())
-  {
-    uint8_t b = SerialGPS2.read();
-    //gnssProcessor.processUBXByte(b);
-    //SerialRS232.write(b);  // forward complete UM982 com2 to RS232 for GS3 2630 harvest documentation
-
-    // Refactored GPS2 NMEA forwarding to handle decimal precision and checksum processing
-    enum State { WAITING, IN_SENTENCE, COUNTING, CHECKSUM1, CHECKSUM2 };
-    static State state = WAITING;
-    static uint8_t decimalCount = 0;
-    static uint8_t checkSum = 0;
-    //static uint8_t buffer[128];
-    //static uint8_t bufIndex = 0;
-
-    switch (state) {
-      case WAITING:
-        if (b == '$') {
-          state = IN_SENTENCE;
-          checkSum = 0;
-          //Serial.write(buffer, bufIndex);
-          //bufIndex = 0;
-        }
-        SerialRS232.write(b);  // forward byte from UM982 com2 (GPS2) to RS232 for GS3 2630 harvest documentation
-        //Serial.write(b);      // also echo to main serial for logging
-        break;
-
-      case IN_SENTENCE:
-        if (b == '.') {
-          state = COUNTING;
-          decimalCount = 0;
-          checkSum ^= b;
-        } else if (b == '*') {
-          state = CHECKSUM1;  // Start of checksum, ignore the next 1-2 bytes, upto '\n' or '\r'
-        } else {
-          checkSum ^= b;
-        }
-        SerialRS232.write(b);
-        //Serial.write(b);      // also echo to main serial for logging
-        break;
-
-      case COUNTING:
-        if (b >= '0' && b <= '9') {
-          decimalCount++;
-          if (decimalCount <= 6) {
-            SerialRS232.write(b);
-            //Serial.write(b);      // also echo to main serial for logging
-            checkSum ^= b;
-          }
-          else {
-            // do nothing, drop the digits
-          }
-        } else {  // byte is not a numerical digit so we go back to watching for the next '.'
-          state = IN_SENTENCE;
-          SerialRS232.write(b);
-          //Serial.write(b);      // also echo to main serial for logging
-          checkSum ^= b;
-        }
-        break;
-
-      case CHECKSUM1:
-        SerialRS232.print(checkSum, HEX);  // write the checksum character
-        //Serial.print(checkSum, HEX);      // also echo to main serial for logging
-        state = CHECKSUM2;
-        break;
-
-      case CHECKSUM2: // just to skip 2nd incoming checksum character
-        state = WAITING;
-        break;
-
-      default:
-        state = WAITING;
-        //Serial.printf("Unexpected state in GPS2 NMEA forwarding precision processing state machine!\r\n");
-    }
-
-    //buffer[bufIndex++] = b;
-
-  }
-=======
->>>>>>> 3e14e00d
 
   // Loop timing - ultra lightweight, just increment counter
   if (loopTimingEnabled) {
