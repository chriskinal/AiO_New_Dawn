#ifndef SERIALMANAGER_H_
#define SERIALMANAGER_H_

#include "Arduino.h"

// Serial port definitions (self-contained, no pcb.h dependency)
<<<<<<< HEAD
#define SerialRadio Serial3 // TX3 is A0 used for WAS input
#define SerialGPS1 Serial7
#define SerialGPS2 Serial2
#define SerialRS232 Serial6 // TX6 is actually Pressure input A10
#define SerialESP32 Serial8 // RX8 is actually Work input D34
// SerialIMU is Serial5
=======
#define SerialRadio Serial3
#define SerialIMU Serial4
#define SerialGPS1 Serial5
#define SerialRS232 Serial7
#define SerialGPS2 Serial8
#define SerialESP32 Serial2
>>>>>>> bcecf4fe

// GPS and IMU type enumerations removed - all detection moved to NAVProcessor

class SerialManager
{
private:
    static SerialManager *instance;
    bool isInitialized;

    // Private serial buffers (encapsulated, not global)
    uint8_t gps1RxBuffer[128];
    uint8_t gps1TxBuffer[256];
    uint8_t gps2RxBuffer[128];
    uint8_t gps2TxBuffer[256];
    uint8_t radioRxBuffer[64];
    uint8_t rs232TxBuffer[256];
    uint8_t esp32RxBuffer[256];
    uint8_t esp32TxBuffer[256];

    // SerialIMU - owned by SerialManager
    HardwareSerial *serialIMU;

    // Bridge mode tracking
    bool prevUSB1DTR;
    bool prevUSB2DTR;

public:
    // Buffer sizes (matching pcb.h values - using existing global buffers)
    static const uint16_t GPS_BUFFER_SIZE = 128;    // GPS1rxbuffer size from pcb.h
    static const uint16_t GPS_TX_BUFFER_SIZE = 256; // GPS1txbuffer size from pcb.h
    static const uint16_t RADIO_BUFFER_SIZE = 64;
    static const uint16_t RS232_BUFFER_SIZE = 256;
    static const uint16_t ESP32_BUFFER_SIZE = 256;

    // Baud rates (matching pcb.h values)
    static const int32_t BAUD_GPS = 460800;
    static const int32_t BAUD_RADIO = 115200;
    static const int32_t BAUD_RS232 = 115200;
    static const int32_t BAUD_ESP32 = 460800;
    static const int32_t BAUD_IMU = 115200;

    SerialManager();
    ~SerialManager();

    static SerialManager *getInstance();
    static void init();

    // Initialization
    bool initializeSerial();
    bool initializeSerialPorts();

    // Device detection handled by NAVProcessor

    // Serial processing methods - Most processing moved to specialized processors
    // Only ESP32 PGN processing remains here
    void processESP32();

    // Bridge mode management
    bool isGPS1Bridged() const;
    bool isGPS2Bridged() const;
    void handleGPS1BridgeMode();
    void handleGPS2BridgeMode();

    // Utility methods
    void clearSerialBuffers();
    void sendToRS232(uint8_t *data, uint16_t length);
    void sendToESP32(uint8_t *data, uint16_t length);

    // Baud rate getters
    int32_t getGPSBaudRate() const;
    int32_t getRadioBaudRate() const;
    int32_t getESP32BaudRate() const;
    int32_t getRS232BaudRate() const;
    int32_t getIMUBaudRate() const;

    // ESP32 PGN handling
    void processESP32PGN(uint8_t *data, uint8_t length);
    bool validatePGNHeader(uint8_t *data, uint8_t length);

    // Status and debug
    void printSerialStatus();
    void printSerialConfiguration();
    bool getInitializationStatus() const;
    bool isSerialInitialized() const;

    // Dynamic configuration
    void updateRadioBaudRate(uint32_t newBaudRate);

    // Buffer usage diagnostics
    void printBufferUsage();
    void startBufferMonitoring();
    void updateBufferStats();

private:
    // Peak buffer usage tracking
    struct BufferStats {
        size_t peakUsage;
        size_t overflowCount;
        uint32_t lastCheckTime;
    };

    BufferStats gps1RxStats = {0, 0, 0};
    BufferStats gps2RxStats = {0, 0, 0};
    BufferStats radioRxStats = {0, 0, 0};
    BufferStats esp32RxStats = {0, 0, 0};
    BufferStats imuRxStats = {0, 0, 0};

    bool monitoringEnabled = false;
};

// Global instance (following the same pattern as configManager)
extern SerialManager serialManager;

#endif // SERIALMANAGER_H_<|MERGE_RESOLUTION|>--- conflicted
+++ resolved
@@ -4,21 +4,12 @@
 #include "Arduino.h"
 
 // Serial port definitions (self-contained, no pcb.h dependency)
-<<<<<<< HEAD
 #define SerialRadio Serial3 // TX3 is A0 used for WAS input
+#define SerialIMU Serial5
 #define SerialGPS1 Serial7
 #define SerialGPS2 Serial2
 #define SerialRS232 Serial6 // TX6 is actually Pressure input A10
 #define SerialESP32 Serial8 // RX8 is actually Work input D34
-// SerialIMU is Serial5
-=======
-#define SerialRadio Serial3
-#define SerialIMU Serial4
-#define SerialGPS1 Serial5
-#define SerialRS232 Serial7
-#define SerialGPS2 Serial8
-#define SerialESP32 Serial2
->>>>>>> bcecf4fe
 
 // GPS and IMU type enumerations removed - all detection moved to NAVProcessor
 
