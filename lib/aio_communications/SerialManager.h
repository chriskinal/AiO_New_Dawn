#ifndef SERIALMANAGER_H_
#define SERIALMANAGER_H_

#include "Arduino.h"

// Serial port definitions (self-contained, no pcb.h dependency)
#define SerialRadio Serial3
#define SerialIMU Serial4
#define SerialGPS1 Serial5
#define SerialRS232 Serial7
#define SerialGPS2 Serial8
#define SerialESP32 Serial2

// GPS and IMU type enumerations removed - all detection moved to NAVProcessor

class SerialManager
{
private:
    static SerialManager *instance;
    bool isInitialized;

    // Private serial buffers (encapsulated, not global)
    uint8_t gps1RxBuffer[128];
    uint8_t gps1TxBuffer[256];
    uint8_t gps2RxBuffer[128];
    uint8_t gps2TxBuffer[256];
    uint8_t radioRxBuffer[64];
    uint8_t rs232TxBuffer[256];
    uint8_t esp32RxBuffer[256];
    uint8_t esp32TxBuffer[256];

    // SerialIMU - owned by SerialManager
    HardwareSerial *serialIMU;

    // Bridge mode tracking
    bool prevUSB1DTR;
    bool prevUSB2DTR;

public:
    // Buffer sizes (matching pcb.h values - using existing global buffers)
    static const uint16_t GPS_BUFFER_SIZE = 128;    // GPS1rxbuffer size from pcb.h
    static const uint16_t GPS_TX_BUFFER_SIZE = 256; // GPS1txbuffer size from pcb.h
    static const uint16_t RADIO_BUFFER_SIZE = 64;
    static const uint16_t RS232_BUFFER_SIZE = 256;
    static const uint16_t ESP32_BUFFER_SIZE = 256;

    // Baud rates (matching pcb.h values)
    static const int32_t BAUD_GPS = 460800;
    static const int32_t BAUD_RADIO = 115200;
    static const int32_t BAUD_RS232 = 115200;
    static const int32_t BAUD_ESP32 = 460800;
    static const int32_t BAUD_IMU = 115200;

    SerialManager();
    ~SerialManager();

    static SerialManager *getInstance();
    static void init();

    // Initialization
    bool initializeSerial();
    bool initializeSerialPorts();

    // Device detection handled by NAVProcessor

    // Serial processing methods - Most processing moved to specialized processors
    // Only ESP32 PGN processing remains here
    void processESP32();

    // Bridge mode management
    bool isGPS1Bridged() const;
    bool isGPS2Bridged() const;
    void handleGPS1BridgeMode();
    void handleGPS2BridgeMode();

    // Utility methods
    void clearSerialBuffers();
    void sendToRS232(uint8_t *data, uint16_t length);
    void sendToESP32(uint8_t *data, uint16_t length);

    // Baud rate getters
    int32_t getGPSBaudRate() const;
    int32_t getRadioBaudRate() const;
    int32_t getESP32BaudRate() const;
    int32_t getRS232BaudRate() const;
    int32_t getIMUBaudRate() const;

    // ESP32 PGN handling
    void processESP32PGN(uint8_t *data, uint8_t length);
    bool validatePGNHeader(uint8_t *data, uint8_t length);

    // Status and debug
    void printSerialStatus();
    void printSerialConfiguration();
    bool getInitializationStatus() const;
    bool isSerialInitialized() const;

    // Dynamic configuration
    void updateRadioBaudRate(uint32_t newBaudRate);
<<<<<<< HEAD

    // Buffer usage diagnostics
    void printBufferUsage();
    void startBufferMonitoring();
    void updateBufferStats();

private:
    // Peak buffer usage tracking
    struct BufferStats {
        size_t peakUsage;
        size_t overflowCount;
        uint32_t lastCheckTime;
    };

    BufferStats gps1RxStats = {0, 0, 0};
    BufferStats gps2RxStats = {0, 0, 0};
    BufferStats radioRxStats = {0, 0, 0};
    BufferStats esp32RxStats = {0, 0, 0};
    BufferStats imuRxStats = {0, 0, 0};

    bool monitoringEnabled = false;
=======
>>>>>>> 26f2b5d0
};

// Global instance (following the same pattern as configManager)
extern SerialManager serialManager;

#endif // SERIALMANAGER_H_<|MERGE_RESOLUTION|>--- conflicted
+++ resolved
@@ -97,7 +97,6 @@
 
     // Dynamic configuration
     void updateRadioBaudRate(uint32_t newBaudRate);
-<<<<<<< HEAD
 
     // Buffer usage diagnostics
     void printBufferUsage();
@@ -105,6 +104,9 @@
     void updateBufferStats();
 
 private:
+    // Current radio baud rate tracking
+    uint32_t currentRadioBaudRate;
+
     // Peak buffer usage tracking
     struct BufferStats {
         size_t peakUsage;
@@ -119,8 +121,6 @@
     BufferStats imuRxStats = {0, 0, 0};
 
     bool monitoringEnabled = false;
-=======
->>>>>>> 26f2b5d0
 };
 
 // Global instance (following the same pattern as configManager)
