#include "RTCMProcessor.h"
#include "QNetworkBase.h"
#include "LEDManagerFSM.h"
#include "SerialManager.h"
#include "EventLogger.h"

<<<<<<< HEAD
// Just declare what we need, don't include pcb.h
#define SerialGPS1 Serial7 // From pcb.h
=======
// SerialGPS1 is defined in SerialManager.h
>>>>>>> 4a68052d

// External LED manager
extern LEDManagerFSM ledManagerFSM;

// External UDP instances from QNetworkBase
extern EthernetUDP udpRTCM;

// QNEthernet namespace
using namespace qindesign::network;

// Static instance pointer
RTCMProcessor *RTCMProcessor::instance = nullptr;

RTCMProcessor::RTCMProcessor()
{
    instance = this;
}

RTCMProcessor::~RTCMProcessor()
{
    instance = nullptr;
}

void RTCMProcessor::init()
{
    if (instance == nullptr)
    {
        new RTCMProcessor();
    }
}

// Remove static callback - QNEthernet uses a different approach

void RTCMProcessor::processRTCM(const uint8_t *data, size_t len, const IPAddress &remoteIP, uint16_t remotePort)
{
    // Match the original code logic exactly
    if (!QNetworkBase::isConnected())
        return;

    // We receive RTCM on port 2233, regardless of source port
    // Just check that we have valid RTCM data (min 5 bytes)
    if (len >= 5)
    {
        // Write directly to serial port
        SerialGPS1.write(data, len);

        // Pulse GPS LED blue for RTCM packet
        ledManagerFSM.pulseRTCM();

        // Log RTCM activity periodically
        static uint32_t lastRTCMLog = 0;
        static uint32_t rtcmPacketCount = 0;
        rtcmPacketCount++;

        if (millis() - lastRTCMLog > 5000)
        {
            lastRTCMLog = millis();
            LOG_INFO(EventSource::NETWORK, "RTCM: %lu packets from %d.%d.%d.%d:%d",
                     rtcmPacketCount, remoteIP[0], remoteIP[1], remoteIP[2], remoteIP[3], remotePort);
            rtcmPacketCount = 0;
        }
    }
    // No need to delete buffer - QNEthernet handles memory management
}

void RTCMProcessor::processRadioRTCM()
{
    // Static variables for diagnostic tracking
    static uint32_t radioByteCount = 0;
    static uint32_t forwardedByteCount = 0;
    static uint32_t lastRadioLog = 0;
    static uint32_t lastDataTime = 0;
    static bool radioDataActive = false;
    // Simple direct forwarding - exactly like the working test code
    if (SerialRadio.available())
    {
        // Track activity
        if (!radioDataActive)
        {
            radioDataActive = true;
            LOG_INFO(EventSource::NETWORK, "Radio RTCM data stream started");
        }

        lastDataTime = millis();

        // Forward one byte per call - exactly like tester's working code
        SerialGPS1.write(SerialRadio.read());
        radioByteCount++;
        forwardedByteCount++;

        // Pulse LED periodically to show radio RTCM activity
        static uint32_t lastPulse = 0;
        if (millis() - lastPulse > 1000) // Pulse every second when receiving
        {
            ledManagerFSM.pulseRTCM();
            lastPulse = millis();
        }
    }

    // Log radio RTCM statistics periodically
    if (radioByteCount > 0 && millis() - lastRadioLog > 5000)
    {
        lastRadioLog = millis();
        LOG_INFO(EventSource::NETWORK, "Radio RTCM: %lu bytes received, %lu forwarded to GPS1",
                 radioByteCount, forwardedByteCount);

        // Check for data loss
        if (forwardedByteCount < radioByteCount)
        {
            LOG_WARNING(EventSource::NETWORK, "Radio RTCM data loss: %lu bytes dropped",
                        radioByteCount - forwardedByteCount);
        }

        // Reset counters
        radioByteCount = 0;
        forwardedByteCount = 0;
    }

    // Detect when radio data stream stops
    if (radioDataActive && millis() - lastDataTime > 10000)
    {
        radioDataActive = false;
        LOG_INFO(EventSource::NETWORK, "Radio RTCM data stream stopped");
    }
}

void RTCMProcessor::process()
{
    // Process all RTCM sources
    // Network RTCM is handled via UDP callback
    // Process radio RTCM here
    processRadioRTCM();
}<|MERGE_RESOLUTION|>--- conflicted
+++ resolved
@@ -4,12 +4,7 @@
 #include "SerialManager.h"
 #include "EventLogger.h"
 
-<<<<<<< HEAD
-// Just declare what we need, don't include pcb.h
-#define SerialGPS1 Serial7 // From pcb.h
-=======
 // SerialGPS1 is defined in SerialManager.h
->>>>>>> 4a68052d
 
 // External LED manager
 extern LEDManagerFSM ledManagerFSM;
