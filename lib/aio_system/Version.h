#ifndef VERSION_H
#define VERSION_H

// AiO New Dawn firmware version
<<<<<<< HEAD
#define FIRMWARE_VERSION "1.0.24-beta" // Clarified JD PWM sensitivity vs set point terminology
=======
#define FIRMWARE_VERSION "1.0.18-beta-NMEA"
>>>>>>> f19f3194

// Teensy board type for OTA identification
#define TEENSY_BOARD_TYPE "Teensy41"

#endif // VERSION_H<|MERGE_RESOLUTION|>--- conflicted
+++ resolved
@@ -2,11 +2,7 @@
 #define VERSION_H
 
 // AiO New Dawn firmware version
-<<<<<<< HEAD
-#define FIRMWARE_VERSION "1.0.24-beta" // Clarified JD PWM sensitivity vs set point terminology
-=======
-#define FIRMWARE_VERSION "1.0.18-beta-NMEA"
->>>>>>> f19f3194
+#define FIRMWARE_VERSION "1.0.24-beta-NMEA" // Clarified JD PWM sensitivity vs set point terminology
 
 // Teensy board type for OTA identification
 #define TEENSY_BOARD_TYPE "Teensy41"
