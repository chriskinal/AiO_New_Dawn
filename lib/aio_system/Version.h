--- conflicted
+++ resolved
@@ -2,11 +2,7 @@
 #define VERSION_H
 
 // AiO New Dawn firmware version
-<<<<<<< HEAD
-#define FIRMWARE_VERSION "1.0.116-beta" // Virtual WAS sensor fusion with dual GPS and TractorCAN support
-=======
-#define FIRMWARE_VERSION "1.0.117-beta" // Add valve ready check for AgOpenGPS engagement path
->>>>>>> 39d9a8d4
+#define FIRMWARE_VERSION "1.0.118-beta" // Merge sensor fusion + valve ready check features
 
 // Teensy board type for OTA identification
 #define TEENSY_BOARD_TYPE "Teensy41"
