// SimpleWebManager.cpp
// Web server implementation using SimpleHTTPServer to replace AsyncWebServer

#include "SimpleWebManager.h"
#include "ConfigManager.h"
#include "EventLogger.h"
#include "Version.h"
#include "HardwareManager.h"
#include "QNetworkBase.h"
#include "ADProcessor.h"
#include "EncoderProcessor.h"
#include "SimpleOTAHandler.h"
#include "TelemetryWebSocket.h"
#include "AutosteerProcessor.h"
#include "NAVProcessor.h"
#include "GNSSProcessor.h"
#include "web_pages/CommonStyles.h"  // Common CSS
#include "web_pages/SimpleDeviceSettingsNoReplace.h"  // Device settings without replacements
#include "web_pages/TouchFriendlyEventLoggerPage.h"  // Touch-friendly event logger page
#include "web_pages/TouchFriendlyLogViewerPage.h"  // Touch-friendly log viewer page
#include "web_pages/TouchFriendlyAnalogWorkSwitchPage.h"  // Touch-friendly analog work switch page
#include "web_pages/TouchFriendlyOTAPage.h"  // Touch-friendly OTA update page
#include "web_pages/TouchFriendlyGPSConfigPage.h"  // Touch-friendly GPS configuration page
#include "web_pages/TouchFriendlyHomePage.h"  // Touch-friendly interface
#include "web_pages/TouchFriendlyStyles.h"  // Touch-friendly CSS
#include "web_pages/TouchFriendlyDeviceSettingsPage.h"  // Touch-friendly device settings
#include "web_pages/TouchFriendlyNetworkPage.h"  // Touch-friendly network settings
#include "web_pages/TouchFriendlyAnalogWorkSwitchPage.h"  // Touch-friendly analog work switch
#include "web_pages/DragDropCANConfigPage.h"  // Drag-and-drop CAN configuration
#include "web_pages/CANInfoJSON.h"  // CAN info JSON data
#include "web_pages/CANConfigUploadPage.h"  // CAN config upload page
#include "CANConfigStorage.h"  // LittleFS storage for custom CAN config
#include <ArduinoJson.h>
#include <QNEthernet.h>
#include "ESP32Interface.h"
#include "UM98xManager.h"
#include "SerialManager.h"

using namespace qindesign::network;

// FPSTR macro for PROGMEM strings
#define FPSTR(pstr_pointer) (reinterpret_cast<const __FlashStringHelper *>(pstr_pointer))

// External references
extern EncoderProcessor* encoderProcessor;
extern GNSSProcessor gnssProcessor;

SimpleWebManager::SimpleWebManager() :
    isRunning(false),
    currentLanguage(WebLanguage::ENGLISH),
    systemReady(false) {
}

SimpleWebManager::~SimpleWebManager() {
    stop();
}

bool SimpleWebManager::begin(uint16_t port) {
    // Initialize LittleFS for custom configuration storage
    if (!CANConfigStorage::init()) {
        LOG_WARNING(EventSource::NETWORK, "LittleFS init failed - custom CAN config not available");
    }

    // Load language preference from EEPROM
    uint8_t savedLang = EEPROM.read(WEB_CONFIG_ADDR);
    if (savedLang <= 1) {  // 0 = English, 1 = German
        currentLanguage = static_cast<WebLanguage>(savedLang);
    }

    // Setup routes first
    setupRoutes();
    
    // Start HTTP server
    if (!httpServer.begin(port)) {
        LOG_ERROR(EventSource::NETWORK, "Failed to start HTTP server");
        return false;
    }
    
    // Start WebSocket telemetry server on port 8082
    if (!telemetryWS.begin(8082)) {
        LOG_WARNING(EventSource::NETWORK, "Failed to start WebSocket telemetry server");
    }

    // Start Log WebSocket server on port 8083
    if (!logWS.begin(8083)) {
        LOG_WARNING(EventSource::NETWORK, "Failed to start Log WebSocket server");
    } else {
        // Connect LogWebSocket to EventLogger
        EventLogger::getInstance()->setLogWebSocket(&logWS);
    }

    isRunning = true;
    
    IPAddress ip = Ethernet.localIP();
    LOG_INFO(EventSource::NETWORK, "Simple web server started on http://%d.%d.%d.%d:%d", 
             ip[0], ip[1], ip[2], ip[3], port);
    
    return true;
}

void SimpleWebManager::stop() {
    if (isRunning) {
        // Disconnect LogWebSocket from EventLogger
        EventLogger::getInstance()->setLogWebSocket(nullptr);

        logWS.stop();
        telemetryWS.stop();
        httpServer.stop();
        isRunning = false;
        LOG_INFO(EventSource::NETWORK, "Simple web server stopped");
    }
}

void SimpleWebManager::handleClient() {
    // Now called by SimpleScheduler at 100Hz
    httpServer.handleClient();
    telemetryWS.handleClients();
    logWS.handleClient();
}

void SimpleWebManager::setupRoutes() {
    // Home page - now using touch-friendly interface
    httpServer.on("/", [this](EthernetClient& client, const String& method, const String& query) {
        sendTouchHomePage(client);
    });
    
    // CSS for touch-friendly interface
    httpServer.on("/touch.css", [this](EthernetClient& client, const String& method, const String& query) {
        extern const char TOUCH_FRIENDLY_CSS[];
        SimpleHTTPServer::send(client, 200, "text/css", FPSTR(TOUCH_FRIENDLY_CSS));
    });
    
    // API status endpoint
    httpServer.on("/api/status", [this](EthernetClient& client, const String& method, const String& query) {
        handleApiStatus(client);
    });
    
    // EventLogger page
    httpServer.on("/eventlogger", [this](EthernetClient& client, const String& method, const String& query) {
        sendEventLoggerPage(client);
    });

    // Log viewer page (tablet-friendly)
    httpServer.on("/logs", [this](EthernetClient& client, const String& method, const String& query) {
        sendLogViewerPage(client);
    });

    // Network settings page
    httpServer.on("/network", [this](EthernetClient& client, const String& method, const String& query) {
        sendNetworkPage(client);
    });
    
    // OTA Update page
    httpServer.on("/ota", [this](EthernetClient& client, const String& method, const String& query) {
        sendOTAPage(client);
    });
    
    // Device Settings page
    httpServer.on("/device", [this](EthernetClient& client, const String& method, const String& query) {
        sendDeviceSettingsPage(client);
    });
    
    // Analog Work Switch page
    httpServer.on("/analogworkswitch", [this](EthernetClient& client, const String& method, const String& query) {
        sendAnalogWorkSwitchPage(client);
    });

    // CAN Configuration page
    httpServer.on("/can", [this](EthernetClient& client, const String& method, const String& query) {
        sendCANConfigPage(client);
    });

    // CAN Config Upload page
    httpServer.on("/can/upload", [this](EthernetClient& client, const String& method, const String& query) {
        sendCANConfigUploadPage(client);
    });

    // WAS Demo page removed - using WebSocket telemetry instead
    
    // Language selection
    httpServer.on("/lang/en", [this](EthernetClient& client, const String& method, const String& query) {
        currentLanguage = WebLanguage::ENGLISH;
        EEPROM.write(WEB_CONFIG_ADDR, static_cast<uint8_t>(currentLanguage));
        SimpleHTTPServer::redirect(client, "/");
    });
    
    httpServer.on("/lang/de", [this](EthernetClient& client, const String& method, const String& query) {
        currentLanguage = WebLanguage::GERMAN;
        EEPROM.write(WEB_CONFIG_ADDR, static_cast<uint8_t>(currentLanguage));
        SimpleHTTPServer::redirect(client, "/");
    });
    
    // API endpoints
    httpServer.on("/api/restart", [](EthernetClient& client, const String& method, const String& query) {
        if (method == "POST") {
            SimpleHTTPServer::sendJSON(client, "{\"status\":\"restarting\"}");
            delay(100);
            SCB_AIRCR = 0x05FA0004;  // System reset
        } else {
            SimpleHTTPServer::send(client, 405, "text/plain", "Method Not Allowed");
        }
    });
    
    // EventLogger API
    httpServer.on("/api/eventlogger/config", [this](EthernetClient& client, const String& method, const String& query) {
        handleEventLoggerConfig(client, method);
    });

    // Log viewer API
    httpServer.on("/api/logs/data", [this](EthernetClient& client, const String& method, const String& query) {
        handleLogViewerData(client);
    });

    // Network API
    httpServer.on("/api/network/config", [this](EthernetClient& client, const String& method, const String& query) {
        handleNetworkConfig(client, method);
    });
    
    // Device settings API
    httpServer.on("/api/device/settings", [this](EthernetClient& client, const String& method, const String& query) {
        handleDeviceSettings(client, method);
    });
    
    // Analog work switch API
    httpServer.on("/api/analogworkswitch/status", [this](EthernetClient& client, const String& method, const String& query) {
        handleAnalogWorkSwitchStatus(client);
    });
    
    httpServer.on("/api/analogworkswitch/config", [this](EthernetClient& client, const String& method, const String& query) {
        if (method == "POST") {
            handleAnalogWorkSwitchConfig(client);
        } else {
            SimpleHTTPServer::send(client, 405, "text/plain", "Method Not Allowed");
        }
    });
    
    httpServer.on("/api/analogworkswitch/setpoint", [this](EthernetClient& client, const String& method, const String& query) {
        if (method == "POST") {
            handleAnalogWorkSwitchSetpoint(client);
        } else {
            SimpleHTTPServer::send(client, 405, "text/plain", "Method Not Allowed");
        }
    });

    // CAN configuration API
    httpServer.on("/api/can/config", [this](EthernetClient& client, const String& method, const String& query) {
        handleCANConfig(client, method);
    });

    // CAN info JSON API (brand capabilities, functions, etc.)
    httpServer.on("/api/can/info", [this](EthernetClient& client, const String& method, const String& query) {
        handleCANInfo(client);
    });

    // CAN config upload endpoint
    httpServer.on("/api/can/config/upload", [this](EthernetClient& client, const String& method, const String& query) {
        if (method == "POST") {
            handleCANConfigUpload(client);
        } else {
            SimpleHTTPServer::send(client, 405, "text/plain", "Method Not Allowed");
        }
    });

    // CAN config restore default endpoint
    httpServer.on("/api/can/config/restore", [this](EthernetClient& client, const String& method, const String& query) {
        if (method == "POST") {
            handleCANConfigRestore(client);
        } else {
            SimpleHTTPServer::send(client, 405, "text/plain", "Method Not Allowed");
        }
    });

    // CAN config status endpoint
    httpServer.on("/api/can/config/status", [this](EthernetClient& client, const String& method, const String& query) {
        handleCANConfigStatus(client);
    });

    // OTA upload endpoint
    httpServer.on("/api/ota/upload", [this](EthernetClient& client, const String& method, const String& query) {
        if (method == "POST") {
            handleOTAUpload(client);
        } else {
            SimpleHTTPServer::send(client, 405, "text/plain", "Method Not Allowed");
        }
    });
    
    // UM98x GPS configuration page
    httpServer.on("/um98x-config", [this](EthernetClient& client, const String& method, const String& query) {
        sendUM98xConfigPage(client);
    });
    
    // GPS config shortcut
    httpServer.on("/gps", [this](EthernetClient& client, const String& method, const String& query) {
        sendUM98xConfigPage(client);
    });
    
    // UM98x API endpoints
    httpServer.on("/api/um98x/read", [this](EthernetClient& client, const String& method, const String& query) {
        if (method == "GET") {
            handleUM98xRead(client);
        } else {
            SimpleHTTPServer::send(client, 405, "text/plain", "Method Not Allowed");
        }
    });
    
    httpServer.on("/api/um98x/write", [this](EthernetClient& client, const String& method, const String& query) {
        if (method == "POST") {
            handleUM98xWrite(client);
        } else {
            SimpleHTTPServer::send(client, 405, "text/plain", "Method Not Allowed");
        }
    });
    
    // Note: Removed polling endpoints like /api/was/angle and /api/encoder/count
    // These are now provided via WebSocket telemetry
    
    LOG_INFO(EventSource::NETWORK, "Simple web routes configured");
}

// Page handlers

void SimpleWebManager::sendHomePage(EthernetClient& client) {
    extern const char SIMPLE_HOME_PAGE[];
    String html = FPSTR(SIMPLE_HOME_PAGE);
    html.replace("%CSS_STYLES%", FPSTR(COMMON_CSS));
    html.replace("%FIRMWARE_VERSION%", FIRMWARE_VERSION);
    
    SimpleHTTPServer::send(client, 200, "text/html", html);
}

void SimpleWebManager::sendTouchHomePage(EthernetClient& client) {
    extern const char TOUCH_FRIENDLY_HOME_PAGE[];
    
    // Send directly from PROGMEM without string manipulation
    SimpleHTTPServer::sendP(client, 200, "text/html", TOUCH_FRIENDLY_HOME_PAGE);
}

void SimpleWebManager::sendEventLoggerPage(EthernetClient& client) {
    extern const char TOUCH_FRIENDLY_EVENT_LOGGER_PAGE[];
    SimpleHTTPServer::sendP(client, 200, "text/html", TOUCH_FRIENDLY_EVENT_LOGGER_PAGE);
}

void SimpleWebManager::sendLogViewerPage(EthernetClient& client) {
    extern const char TOUCH_FRIENDLY_LOG_VIEWER_PAGE[];
    SimpleHTTPServer::sendP(client, 200, "text/html", TOUCH_FRIENDLY_LOG_VIEWER_PAGE);
}

void SimpleWebManager::sendNetworkPage(EthernetClient& client) {
    extern const char TOUCH_FRIENDLY_NETWORK_PAGE[];
    
    // Send directly from PROGMEM without string manipulation
    SimpleHTTPServer::sendP(client, 200, "text/html", TOUCH_FRIENDLY_NETWORK_PAGE);
}

void SimpleWebManager::sendOTAPage(EthernetClient& client) {
    extern const char TOUCH_FRIENDLY_OTA_PAGE[];
    SimpleHTTPServer::sendP(client, 200, "text/html", TOUCH_FRIENDLY_OTA_PAGE);
}

void SimpleWebManager::sendDeviceSettingsPage(EthernetClient& client) {
    extern const char TOUCH_FRIENDLY_DEVICE_SETTINGS_PAGE[];
    
    // Send directly from PROGMEM without any string manipulation
    SimpleHTTPServer::sendP(client, 200, "text/html", TOUCH_FRIENDLY_DEVICE_SETTINGS_PAGE);
}

void SimpleWebManager::sendAnalogWorkSwitchPage(EthernetClient& client) {
    extern const char TOUCH_FRIENDLY_ANALOG_WORK_SWITCH_PAGE[];
    SimpleHTTPServer::sendP(client, 200, "text/html", TOUCH_FRIENDLY_ANALOG_WORK_SWITCH_PAGE);
}

void SimpleWebManager::sendCANConfigPage(EthernetClient& client) {
    extern const char DRAG_DROP_CAN_CONFIG_PAGE[];
    SimpleHTTPServer::sendP(client, 200, "text/html", DRAG_DROP_CAN_CONFIG_PAGE);
}

void SimpleWebManager::sendCANConfigUploadPage(EthernetClient& client) {
    extern const char CAN_CONFIG_UPLOAD_PAGE[];
    SimpleHTTPServer::sendP(client, 200, "text/html", CAN_CONFIG_UPLOAD_PAGE);
}

// WAS Demo page removed - using WebSocket telemetry instead

// API handlers

void SimpleWebManager::handleApiStatus(EthernetClient& client) {
    StaticJsonDocument<512> doc;
    
    // Basic system info
    doc["version"] = FIRMWARE_VERSION;
    doc["uptime"] = millis();
    // Free memory calculation for Teensy 4.1
    extern unsigned long _heap_start;
    extern unsigned long _heap_end;
    extern char *__brkval;
    int freeMemory = (char *)&_heap_end - __brkval;
    doc["freeMemory"] = freeMemory;
    
    // Network info
    JsonObject network = doc.createNestedObject("network");
    IPAddress localIP = Ethernet.localIP();
    char ipStr[16];
    snprintf(ipStr, sizeof(ipStr), "%d.%d.%d.%d", localIP[0], localIP[1], localIP[2], localIP[3]);
    network["ip"] = ipStr;
    network["connected"] = Ethernet.linkState();
    network["linkSpeed"] = Ethernet.linkSpeed();
    
    // Module info
    doc["deviceType"] = "Steer";  // Fixed for steer module
    doc["moduleId"] = 126;  // Fixed steer module ID
    
    // ESP32 status
    doc["esp32Detected"] = esp32Interface.isDetected();
    doc["esp32Active"] = esp32Interface.isDetected();  // Active if detected
    
    // System status
    doc["systemHealthy"] = true;
    
    String json;
    serializeJson(doc, json);
    SimpleHTTPServer::sendJSON(client, json);
}

void SimpleWebManager::handleEventLoggerConfig(EthernetClient& client, const String& method) {
    EventLogger* logger = EventLogger::getInstance();
    
    if (method == "GET") {
        // Return current configuration
        EventConfig& config = logger->getConfig();
        StaticJsonDocument<256> doc;
        doc["serialEnabled"] = config.enableSerial;
        doc["serialLevel"] = config.serialLevel;
        doc["udpEnabled"] = config.enableUDP;
        doc["udpLevel"] = config.udpLevel;
        doc["rateLimitDisabled"] = config.disableRateLimit;
        
        String json;
        serializeJson(doc, json);
        SimpleHTTPServer::sendJSON(client, json);
        
    } else if (method == "POST") {
        // Read POST body
        String body = readPostBody(client);
        
        LOG_INFO(EventSource::NETWORK, "EventLogger POST body: %s", body.c_str());
        
        // Parse JSON
        StaticJsonDocument<256> doc;
        DeserializationError error = deserializeJson(doc, body);
        
        if (error) {
            LOG_ERROR(EventSource::NETWORK, "EventLogger JSON parse error: %s", error.c_str());
            SimpleHTTPServer::sendJSON(client, "{\"status\":\"error\",\"message\":\"Invalid JSON\"}");
            return;
        }
        
        // Apply EventLogger settings
        if (!doc["serialEnabled"].isNull()) {
            bool enabled = doc["serialEnabled"];
            logger->enableSerial(enabled);
            LOG_INFO(EventSource::NETWORK, "Set serial enabled: %d", enabled);
        }
        if (!doc["udpEnabled"].isNull()) {
            bool enabled = doc["udpEnabled"];
            logger->enableUDP(enabled);
            LOG_INFO(EventSource::NETWORK, "Set UDP enabled: %d", enabled);
        }
        if (!doc["serialLevel"].isNull()) {
            int level = doc["serialLevel"];
            logger->setSerialLevel(static_cast<EventSeverity>(level));
            LOG_INFO(EventSource::NETWORK, "Set serial level: %d", level);
        }
        if (!doc["udpLevel"].isNull()) {
            int level = doc["udpLevel"];
            logger->setUDPLevel(static_cast<EventSeverity>(level));
            LOG_INFO(EventSource::NETWORK, "Set UDP level: %d", level);
        }
        if (!doc["rateLimitDisabled"].isNull()) {
            bool disabled = doc["rateLimitDisabled"];
            logger->setRateLimitEnabled(!disabled);
            LOG_INFO(EventSource::NETWORK, "Set rate limit disabled: %d", disabled);
        }
        
        // Force save after all changes
        logger->saveConfig();
        
        EventConfig& config = logger->getConfig();
        LOG_INFO(EventSource::NETWORK, "EventLogger config after update: Serial=%d/%d, UDP=%d/%d, RateLimit=%d", 
                 config.enableSerial, config.serialLevel, 
                 config.enableUDP, config.udpLevel, 
                 config.disableRateLimit);
        
        SimpleHTTPServer::sendJSON(client, "{\"status\":\"saved\"}");
        
    } else {
        SimpleHTTPServer::send(client, 405, "text/plain", "Method Not Allowed");
    }
}

void SimpleWebManager::handleLogViewerData(EthernetClient& client) {
    EventLogger* logger = EventLogger::getInstance();

    // Get log buffer info - capture snapshot to avoid race conditions
    __disable_irq();  // Disable interrupts briefly
    size_t count = logger->getLogBufferCount();
    size_t head = logger->getLogBufferHead();
    size_t bufferSize = logger->getLogBufferSize();

    // Copy buffer entries to avoid corruption during output
    LogEntry snapshot[100];
    const LogEntry* buffer = logger->getLogBuffer();
    memcpy(snapshot, buffer, sizeof(snapshot));
    __enable_irq();  // Re-enable interrupts

    // Send response headers manually for chunked streaming
    client.println("HTTP/1.1 200 OK");
    client.println("Content-Type: application/json");
    client.println("Connection: close");
    client.println();

    // Stream JSON directly to client
    client.print("{\"logs\":[");

    // Read from oldest to newest (circular buffer)
    size_t start = (count < bufferSize) ? 0 : head;

    for (size_t i = 0; i < count; i++) {
        size_t index = (start + i) % bufferSize;
        const LogEntry& entry = snapshot[index];

        if (i > 0) client.print(",");

        client.print("{\"timestamp\":");
        client.print(entry.timestamp);
        client.print(",\"severity\":");
        client.print(static_cast<uint8_t>(entry.severity));
        client.print(",\"source\":");
        client.print(static_cast<uint8_t>(entry.source));
        client.print(",\"message\":\"");

        // Properly escape JSON special characters
        const char* msg = entry.message;
        for (size_t j = 0; msg[j] != '\0'; j++) {
            char c = msg[j];
            switch (c) {
                case '"':  client.print("\\\""); break;
                case '\\': client.print("\\\\"); break;
                case '\n': client.print("\\n"); break;
                case '\r': client.print("\\r"); break;
                case '\t': client.print("\\t"); break;
                case '\b': client.print("\\b"); break;
                case '\f': client.print("\\f"); break;
                default:
                    if (c >= 32 && c < 127) {
                        client.print(c);
                    }
                    // Skip control chars and non-ASCII
                    break;
            }
        }

        client.print("\",\"severityName\":\"");
        client.print(logger->severityToString(entry.severity));
        client.print("\",\"sourceName\":\"");
        client.print(logger->sourceToString(entry.source));
        client.print("\"}");
    }

    client.print("]}");
}

void SimpleWebManager::handleNetworkConfig(EthernetClient& client, const String& method) {
    if (method == "GET") {
        // Return current IP as array
        IPAddress ip = Ethernet.localIP();
        
        StaticJsonDocument<128> doc;
        JsonArray ipArray = doc.createNestedArray("ip");
        ipArray.add(ip[0]);
        ipArray.add(ip[1]);
        ipArray.add(ip[2]);
        ipArray.add(ip[3]);
        
        String json;
        serializeJson(doc, json);
        SimpleHTTPServer::sendJSON(client, json);
        
    } else if (method == "POST") {
        // Read POST body
        String body = readPostBody(client);
        
        // Parse JSON
        StaticJsonDocument<128> doc;
        DeserializationError error = deserializeJson(doc, body);
        
        if (error) {
            SimpleHTTPServer::sendJSON(client, "{\"status\":\"error\",\"message\":\"Invalid JSON\"}");
            return;
        }
        
        // Get IP array
        JsonArray ipArray = doc["ip"];
        if (ipArray.size() >= 3) {
            uint8_t octet1 = ipArray[0];
            uint8_t octet2 = ipArray[1];
            uint8_t octet3 = ipArray[2];
            
            // Update network configuration using ConfigManager
            ConfigManager* config = ConfigManager::getInstance();
            
            // Update IP addresses (keeping 4th octet as 126)
            uint8_t newIP[4] = {octet1, octet2, octet3, 126};
            config->setIPAddress(newIP);
            
            // Update destination IP to broadcast on new subnet
            uint8_t newDest[4] = {octet1, octet2, octet3, 255};
            config->setDestIP(newDest);
            
            // Update gateway to .1 on new subnet
            uint8_t newGateway[4] = {octet1, octet2, octet3, 1};
            config->setGateway(newGateway);
            
            // Save to EEPROM
            config->saveNetworkConfig();
            
            LOG_INFO(EventSource::NETWORK, "Network IP saved: %d.%d.%d.126 (reboot required)", 
                     octet1, octet2, octet3);
            
            SimpleHTTPServer::sendJSON(client, "{\"status\":\"ok\"}");
        } else {
            SimpleHTTPServer::sendJSON(client, "{\"status\":\"error\",\"error\":\"Invalid IP format\"}");
        }
        
    } else {
        SimpleHTTPServer::send(client, 405, "text/plain", "Method Not Allowed");
    }
}

void SimpleWebManager::handleDeviceSettings(EthernetClient& client, const String& method) {
    if (method == "GET") {
        // Return current settings from ConfigManager
        ConfigManager* config = ConfigManager::getInstance();
        
        StaticJsonDocument<256> doc;
        doc["deviceType"] = "Steer";  // Fixed for steer module
        doc["moduleId"] = 126;  // Steer module ID
        doc["udpPassthrough"] = config->getGPSPassThrough();
        doc["sensorFusion"] = false;  // Sensor fusion not implemented yet
        doc["pwmBrakeMode"] = config->getPWMBrakeMode();
        doc["encoderType"] = config->getEncoderType();
        doc["serialRadioBaud"] = config->getSerialRadioBaudRate();
        doc["jdPWMEnabled"] = config->getJDPWMEnabled();
        doc["jdPWMSensitivity"] = config->getJDPWMSensitivity();
        
        String json;
        serializeJson(doc, json);
        SimpleHTTPServer::sendJSON(client, json);
        
    } else if (method == "POST") {
        // Read POST body
        String body = readPostBody(client);
        
        // Parse JSON
        StaticJsonDocument<256> doc;
        DeserializationError error = deserializeJson(doc, body);
        
        if (error) {
            SimpleHTTPServer::sendJSON(client, "{\"status\":\"error\",\"message\":\"Invalid JSON\"}");
            return;
        }
        
        // Extract settings from JSON
        bool udpPassthrough = doc["udpPassthrough"] | false;
        bool sensorFusion = doc["sensorFusion"] | false;
        bool pwmBrakeMode = doc["pwmBrakeMode"] | false;
        int encoderType = doc["encoderType"] | 1;
        uint32_t serialRadioBaud = doc["serialRadioBaud"] | 115200;
        bool jdPWMEnabled = doc["jdPWMEnabled"] | false;
        int jdPWMSensitivity = doc["jdPWMSensitivity"] | 5;

        // Save to ConfigManager
        ConfigManager* config = ConfigManager::getInstance();
        config->setGPSPassThrough(udpPassthrough);
        config->setPWMBrakeMode(pwmBrakeMode);
        config->setEncoderType(encoderType);
        config->setSerialRadioBaudRate(serialRadioBaud);
        config->setJDPWMEnabled(jdPWMEnabled);
        config->setJDPWMSensitivity(jdPWMSensitivity);
        // Sensor fusion configuration not implemented yet
        
        // Save to EEPROM
        config->saveTurnSensorConfig();  // This saves encoder type and JD PWM settings
        config->saveSteerConfig();       // This saves PWM brake mode
        config->saveGPSConfig();         // This saves GPS passthrough
        
        // Apply JD PWM mode change to ADProcessor
        extern ADProcessor adProcessor;
        adProcessor.setJDPWMMode(jdPWMEnabled);
        
        // Update GNSSProcessor with new passthrough setting
        gnssProcessor.setUDPPassthrough(udpPassthrough);

        // Apply new radio baud rate immediately
        extern SerialManager serialManager;
        serialManager.updateRadioBaudRate(serialRadioBaud);

        LOG_DEBUG(EventSource::NETWORK, "Device settings saved: UDP=%d, Brake=%d, Encoder=%d, RadioBaud=%lu",
                  udpPassthrough, pwmBrakeMode, encoderType, serialRadioBaud);
        
        SimpleHTTPServer::sendJSON(client, "{\"status\":\"saved\"}");
        
    } else {
        SimpleHTTPServer::send(client, 405, "text/plain", "Method Not Allowed");
    }
}

void SimpleWebManager::handleAnalogWorkSwitchStatus(EthernetClient& client) {
    LOG_DEBUG(EventSource::NETWORK, "Analog work switch status requested");
    ADProcessor* adProc = ADProcessor::getInstance();
    if (!adProc) {
        LOG_ERROR(EventSource::NETWORK, "ADProcessor not available");
        SimpleHTTPServer::send(client, 503, "application/json", "{\"error\":\"ADProcessor not available\"}");
        return;
    }
    
    StaticJsonDocument<256> doc;
    doc["enabled"] = adProc->isAnalogWorkSwitchEnabled();
    doc["setpoint"] = (int)round(adProc->getWorkSwitchSetpoint());
    doc["hysteresis"] = (int)round(adProc->getWorkSwitchHysteresis());
    doc["invert"] = adProc->getInvertWorkSwitch();
    doc["percent"] = adProc->getWorkSwitchAnalogPercent();
    doc["state"] = adProc->isWorkSwitchOn();
    doc["raw"] = adProc->getWorkSwitchAnalogRaw();
    
    String json;
    serializeJson(doc, json);
    SimpleHTTPServer::sendJSON(client, json);
}

void SimpleWebManager::handleAnalogWorkSwitchConfig(EthernetClient& client) {
    // Read POST body
    String body = readPostBody(client);
    
    // Parse JSON
    StaticJsonDocument<256> doc;
    DeserializationError error = deserializeJson(doc, body);
    
    if (error) {
        SimpleHTTPServer::sendJSON(client, "{\"status\":\"error\",\"message\":\"Invalid JSON\"}");
        return;
    }
    
    ADProcessor* adProc = ADProcessor::getInstance();
    if (!adProc) {
        SimpleHTTPServer::sendJSON(client, "{\"status\":\"error\",\"message\":\"ADProcessor not available\"}");
        return;
    }
    
    // Update settings if provided
    if (!doc["enabled"].isNull()) {
        adProc->setAnalogWorkSwitchEnabled(doc["enabled"]);
    }
    if (!doc["hysteresis"].isNull()) {
        adProc->setWorkSwitchHysteresis(doc["hysteresis"]);
    }
    if (!doc["invert"].isNull()) {
        adProc->setInvertWorkSwitch(doc["invert"]);
    }
    
    LOG_INFO(EventSource::NETWORK, "Analog work switch config updated");
    
    SimpleHTTPServer::sendJSON(client, "{\"status\":\"saved\"}");
}

void SimpleWebManager::handleAnalogWorkSwitchSetpoint(EthernetClient& client) {
    ADProcessor* adProc = ADProcessor::getInstance();
    if (!adProc) {
        SimpleHTTPServer::sendJSON(client, "{\"status\":\"error\",\"message\":\"ADProcessor not available\"}");
        return;
    }
    
    // Set current reading as new setpoint
    float currentPercent = adProc->getWorkSwitchAnalogPercent();
    adProc->setWorkSwitchSetpoint(currentPercent);
    
    StaticJsonDocument<128> doc;
    doc["status"] = "saved";
    doc["newSetpoint"] = (int)round(currentPercent);
    
    String json;
    serializeJson(doc, json);
    SimpleHTTPServer::sendJSON(client, json);
    
    LOG_INFO(EventSource::NETWORK, "Analog work switch setpoint set to %.1f%%", currentPercent);
}

void SimpleWebManager::handleOTAUpload(EthernetClient& client) {
    // OTA upload request received
    
    // Initialize OTA handler if needed
    static bool otaInitialized = false;
    if (!otaInitialized) {
        // Initialize OTA handler
        if (!SimpleOTAHandler::init()) {
            LOG_ERROR(EventSource::NETWORK, "OTA init failed");
            SimpleHTTPServer::send(client, 500, "text/plain", "OTA init failed");
            return;
        }
        otaInitialized = true;
    }
    
    // Reset OTA handler for new upload
    SimpleOTAHandler::reset();
    
    // Read hex data from client
    
    // Read data in chunks directly from client
    uint8_t buffer[1024];
    size_t totalBytes = 0;
    bool foundStart = false;
    
    // Set a longer timeout for large files
    unsigned long timeout = 30000; // 30 seconds
    unsigned long start = millis();
    unsigned long lastDataTime = millis();
    
    while (client.connected() && (millis() - start < timeout) && !SimpleOTAHandler::isComplete()) {
        if (client.available()) {
            size_t bytesRead = client.readBytes(buffer, sizeof(buffer));
            
            if (bytesRead > 0) {
                lastDataTime = millis(); // Track when we last received data
                
                // Check for hex file start on first chunk
                if (!foundStart) {
                    // Look for ':' which starts a hex file
                    for (size_t i = 0; i < bytesRead; i++) {
                        if (buffer[i] == ':') {
                            foundStart = true;
                            // Process from this point
                            if (!SimpleOTAHandler::processChunk(&buffer[i], bytesRead - i)) {
                                const char* error = SimpleOTAHandler::getError();
                                LOG_ERROR(EventSource::NETWORK, "OTA processing failed: %s", error ? error : "Unknown error");
                                SimpleHTTPServer::send(client, 400, "text/plain", error ? error : "Processing failed");
                                return;
                            }
                            totalBytes += (bytesRead - i);
                            break;
                        }
                    }
                    if (!foundStart) {
                        LOG_ERROR(EventSource::NETWORK, "No hex data found in first chunk");
                        SimpleHTTPServer::send(client, 400, "text/plain", "Invalid hex file format");
                        return;
                    }
                } else {
                    // Process subsequent chunks
                    if (!SimpleOTAHandler::processChunk(buffer, bytesRead)) {
                        const char* error = SimpleOTAHandler::getError();
                        LOG_ERROR(EventSource::NETWORK, "OTA processing failed: %s", error ? error : "Unknown error");
                        SimpleHTTPServer::send(client, 400, "text/plain", error ? error : "Processing failed");
                        return;
                    }
                    totalBytes += bytesRead;
                }
                
                // Reset timeout on data received
                start = millis();
                
                // Log progress every 10KB
                if (totalBytes % 10240 < 1024) {
                    // Progress: totalBytes
                }
                
                // Check if OTA is complete
                if (SimpleOTAHandler::isComplete()) {
                    // Upload complete
                    break;
                }
            }
        } else {
            // No data available
            if (foundStart && millis() - lastDataTime > 1000) {
                // If we've started receiving data but haven't gotten any new data for 1 second,
                // assume the upload is complete
                // No data for 1 second, assuming complete
                break;
            }
            
            delay(1);
            
            // Also check for completion during idle time
            if (SimpleOTAHandler::isComplete()) {
                // Upload complete during idle
                break;
            }
        }
    }
    
    LOG_INFO(EventSource::NETWORK, "Received %lu total bytes", totalBytes);
    
    if (totalBytes == 0) {
        LOG_ERROR(EventSource::NETWORK, "No data received");
        SimpleHTTPServer::send(client, 400, "text/plain", "No data received");
        return;
    }
    
    // Check if we need to finalize even without explicit EOF
    if (!SimpleOTAHandler::isComplete() && foundStart) {
        // No EOF record found, check if valid
        // Process any remaining data in buffer
        if (SimpleOTAHandler::processChunk((const uint8_t*)"\n", 1)) {
            // Force a newline to process any pending hex line
        }
    }
    
    // Finalize OTA upload
    
    // Finalize the upload
    if (SimpleOTAHandler::finalize()) {
        LOG_INFO(EventSource::NETWORK, "OTA upload successful, sending response");
        
        // Send a quick success response
        SimpleHTTPServer::send(client, 200, "text/plain", "OK");
        
        // Make sure the response is fully sent
        client.flush();
        client.stop();  // Close the connection cleanly
        
        // Small delay to ensure TCP FIN is sent
        delay(100);
        
        // Apply the update
        LOG_INFO(EventSource::NETWORK, "Applying firmware update now");
        SimpleOTAHandler::applyUpdate();
    } else {
        const char* error = SimpleOTAHandler::getError();
        LOG_ERROR(EventSource::NETWORK, "OTA finalization failed: %s", error ? error : "Unknown error");
        SimpleHTTPServer::send(client, 400, "text/plain", error ? error : "Finalization failed");
    }
}

// Helper methods

String SimpleWebManager::readPostBody(EthernetClient& client) {
    String body;
    body.reserve(20480); // Pre-allocate for 20KB (handles JSON config files)

    // Note: SimpleHTTPServer should have already consumed headers
    // Just read any remaining data
    int timeout = 2000; // 2 second timeout for large files
    unsigned long start = millis();
    unsigned long lastDataTime = millis();

    while (millis() - start < timeout) {
        while (client.available()) {
            // Read in chunks for better performance
            char buffer[512];
            size_t bytesRead = client.readBytes(buffer, sizeof(buffer));
            if (bytesRead > 0) {
                // Temporarily null-terminate and append
                char tempChar = buffer[bytesRead];
                buffer[bytesRead] = '\0';
                body += buffer;
                buffer[bytesRead] = tempChar;
                lastDataTime = millis(); // Reset timeout on data
            }
        }

        // If we have data and haven't received anything for 50ms, we're done
        if (body.length() > 0 && (millis() - lastDataTime > 50)) {
            break;
        }

        delay(1); // Small delay to yield
    }

    return body;
}

String SimpleWebManager::buildLevelOptions(uint8_t selectedLevel) {
    String options;
    // Use proper syslog severity levels
    const char* levels[] = {"EMERGENCY", "ALERT", "CRITICAL", "ERROR", "WARNING", "NOTICE", "INFO", "DEBUG"};
    const uint8_t values[] = {0, 1, 2, 3, 4, 5, 6, 7};
    
    for (uint8_t i = 0; i < 8; i++) {
        options += "<option value='" + String(values[i]) + "'";
        if (values[i] == selectedLevel) {
            options += " selected";
        }
        options += ">" + String(levels[i]) + "</option>";
    }
    
    return options;
}

// Telemetry broadcast

void SimpleWebManager::broadcastTelemetry() {
    // Track connection state
    static uint32_t connectionStart = 0;
    static bool connectionPrimed = false;
    static size_t lastClientCount = 0;

    size_t currentClientCount = telemetryWS.getClientCount();

    // Early exit if no clients connected
    if (currentClientCount == 0) {
        connectionStart = 0;
        connectionPrimed = false;
        lastClientCount = 0;
        return;
    }

    // Now called by SimpleScheduler at 100Hz
    uint32_t now = millis();

    // Check for new connection
    if (currentClientCount > 0 && lastClientCount == 0) {
        connectionStart = now;
        connectionPrimed = false;
        LOG_DEBUG(EventSource::NETWORK, "WebSocket client connected, priming connection");
    }
    lastClientCount = currentClientCount;

    // During connection priming (first 5 seconds), send extra updates
    // SimpleScheduler calls us at 100Hz, but we can send more frequently during priming
    if (!connectionPrimed && now - connectionStart < 5000) {
        // Send immediately during priming period (up to 100Hz from scheduler)
        connectionPrimed = (now - connectionStart >= 5000);
    } else if (!connectionPrimed) {
        connectionPrimed = true;
    }
    
    // Build telemetry packet
    TelemetryPacket packet;
    packet.timestamp = now;
    
    // Get WAS data
    ADProcessor* adProc = ADProcessor::getInstance();
    if (adProc) {
        packet.was_angle = adProc->getWASAngle();
        packet.was_angle_target = AutosteerProcessor::getInstance()->getTargetAngle();
        packet.current_draw = adProc->getMotorCurrent() / 1000.0f;  // Convert mA to A
    } else {
        packet.was_angle = 0;
        packet.was_angle_target = 0;
        packet.current_draw = 0;
    }
    
    // Get encoder data
    if (encoderProcessor) {
        packet.encoder_count = encoderProcessor->getPulseCount();
    } else {
        packet.encoder_count = 0;
    }
    
    // Get switch states from ADProcessor
    if (adProc) {
        packet.steer_switch = adProc->isSteerSwitchOn() ? 1 : 0;
        packet.work_switch = adProc->isWorkSwitchOn() ? 1 : 0;
        packet.work_analog_percent = (uint8_t)round(adProc->getWorkSwitchAnalogPercent());
    } else {
        packet.steer_switch = 0;
        packet.work_switch = 0;
        packet.work_analog_percent = 0;
    }
    
    // Get speed and heading from GNSSProcessor
    const auto& gpsData = gnssProcessor.getData();
    if (gpsData.isValid) {
        packet.speed_kph = gpsData.speedKnots * 1.852f;  // Convert knots to km/h
        packet.heading = gpsData.headingTrue;
    } else {
        packet.speed_kph = 0;
        packet.heading = 0;
    }
    
    // Status flags
    packet.status_flags = 0;
    if (AutosteerProcessor::getInstance()->isEnabled()) {
        packet.status_flags |= 0x01;  // Bit 0: Autosteer enabled
    }
    
    packet.reserved[0] = 0;
    
    // Broadcast to all connected clients
    telemetryWS.broadcastBinary((const uint8_t*)&packet, sizeof(packet));
}

// UM98x GPS Configuration handlers

void SimpleWebManager::sendUM98xConfigPage(EthernetClient& client) {
    extern const char TOUCH_FRIENDLY_GPS_CONFIG_PAGE[];
    SimpleHTTPServer::sendP(client, 200, "text/html", TOUCH_FRIENDLY_GPS_CONFIG_PAGE);
}

void SimpleWebManager::handleUM98xRead(EthernetClient& client) {
    LOG_INFO(EventSource::NETWORK, "handleUM98xRead() called");
    
    // Create UM98xManager instance
    static UM98xManager um98xManager;
    static bool managerInitialized = false;
    
    if (!managerInitialized) {
<<<<<<< HEAD
        // Initialize with GPS1 serial port (Serial5)
        if (!um98xManager.init(&Serial7)) {
=======
        // Initialize with GPS1 serial port (SerialGPS1)
        if (!um98xManager.init(&SerialGPS1)) {
>>>>>>> bcecf4fe
            StaticJsonDocument<128> doc;
            doc["success"] = false;
            doc["error"] = "Failed to initialize UM98x manager";
            
            String response;
            serializeJson(doc, response);
            SimpleHTTPServer::send(client, 500, "application/json", response);
            return;
        }
        managerInitialized = true;
    }
    
    // Read configuration
    UM98xManager::UM98xConfig config;
    bool success = um98xManager.readConfiguration(config);
    
    // Build JSON response
    StaticJsonDocument<2048> doc;
    doc["success"] = success;
    
    if (success) {
        doc["config"] = config.configCommands;
        doc["mode"] = config.modeSettings;
        doc["messages"] = config.messageSettings;
    } else {
        doc["error"] = "Failed to read GPS configuration";
    }
    
    String response;
    serializeJson(doc, response);
    SimpleHTTPServer::send(client, success ? 200 : 500, "application/json", response);
}

void SimpleWebManager::handleUM98xWrite(EthernetClient& client) {
    LOG_INFO(EventSource::NETWORK, "handleUM98xWrite() called");
    
    // Parse POST body
    String body = readPostBody(client);
    
    StaticJsonDocument<2048> doc;
    DeserializationError error = deserializeJson(doc, body);
    
    if (error) {
        StaticJsonDocument<128> responseDoc;
        responseDoc["success"] = false;
        responseDoc["error"] = "Invalid JSON";
        
        String response;
        serializeJson(responseDoc, response);
        SimpleHTTPServer::send(client, 400, "application/json", response);
        return;
    }
    
    // Create UM98xManager instance
    static UM98xManager um98xManager;
    static bool managerInitialized = false;
    
    if (!managerInitialized) {
<<<<<<< HEAD
        // Initialize with GPS1 serial port (Serial5)
        if (!um98xManager.init(&Serial7)) {
=======
        // Initialize with GPS1 serial port (SerialGPS1)
        if (!um98xManager.init(&SerialGPS1)) {
>>>>>>> bcecf4fe
            StaticJsonDocument<128> responseDoc;
            responseDoc["success"] = false;
            responseDoc["error"] = "Failed to initialize UM98x manager";
            
            String response;
            serializeJson(responseDoc, response);
            SimpleHTTPServer::send(client, 500, "application/json", response);
            return;
        }
        managerInitialized = true;
    }
    
    // Extract configuration from JSON
    UM98xManager::UM98xConfig config;
    config.configCommands = doc["config"] | "";
    config.modeSettings = doc["mode"] | "";
    config.messageSettings = doc["messages"] | "";
    
    // Write configuration
    bool success = um98xManager.writeConfiguration(config);
    
    // Build response
    StaticJsonDocument<128> responseDoc;
    responseDoc["success"] = success;
    if (!success) {
        responseDoc["error"] = "Failed to write GPS configuration";
    }
    
    String response;
    serializeJson(responseDoc, response);
    SimpleHTTPServer::send(client, success ? 200 : 500, "application/json", response);
}

void SimpleWebManager::handleCANInfo(EthernetClient& client) {
    // Check if custom configuration exists in LittleFS
    if (CANConfigStorage::hasCustomConfig()) {
        // Stream custom configuration directly from flash to save RAM
        LittleFS_Program& fs = CANConfigStorage::getFS();
        File file = fs.open("/can_config.json", FILE_READ);

        if (file && file.size() > 0) {
            // Send HTTP headers
            client.print("HTTP/1.1 200 OK\r\n");
            client.print("Content-Type: application/json\r\n");
            client.print("Connection: close\r\n");
            client.print("\r\n");

            // Stream file in chunks to avoid loading entire file into RAM
            uint8_t buffer[512];
            while (file.available()) {
                size_t bytesRead = file.read(buffer, sizeof(buffer));
                if (bytesRead > 0) {
                    size_t written = client.write(buffer, bytesRead);

                    // If write returned 0, buffer is full - wait for it to drain
                    if (written == 0) {
                        client.flush();
                        delay(10);
                        written = client.write(buffer, bytesRead);
                    }

                    // Pace writes to prevent buffer overflow
                    if (file.position() % 2048 == 0) {
                        client.flush();
                        delay(1);
                    }
                }
            }
            file.close();
            client.flush();
            return;
        }

        if (file) file.close();
    }

    // Fallback to default configuration from PROGMEM
    SimpleHTTPServer::sendP(client, 200, "application/json", CAN_INFO_JSON);
}

void SimpleWebManager::handleCANConfig(EthernetClient& client, const String& method) {
    extern ConfigManager configManager;

    if (method == "GET") {
        // Return current CAN configuration
        CANSteerConfig config = configManager.getCANSteerConfig();

        StaticJsonDocument<512> doc;
        doc["brand"] = config.brand;
        doc["can1Speed"] = config.can1Speed;
        doc["can1Function"] = config.can1Function;
        doc["can1Name"] = config.can1Name;
        doc["can2Speed"] = config.can2Speed;
        doc["can2Function"] = config.can2Function;
        doc["can2Name"] = config.can2Name;
        doc["can3Speed"] = config.can3Speed;
        doc["can3Function"] = config.can3Function;
        doc["can3Name"] = config.can3Name;
        doc["moduleID"] = config.moduleID;

        String json;
        serializeJson(doc, json);
        SimpleHTTPServer::sendJSON(client, json);

    } else if (method == "POST") {
        // Read POST body
        String body = readPostBody(client);

        LOG_INFO(EventSource::NETWORK, "CAN config POST body: %s", body.c_str());

        // Parse JSON
        StaticJsonDocument<512> doc;
        DeserializationError error = deserializeJson(doc, body);

        if (error) {
            LOG_ERROR(EventSource::NETWORK, "CAN config JSON parse error: %s", error.c_str());
            SimpleHTTPServer::sendJSON(client, "{\"status\":\"error\",\"message\":\"Invalid JSON\"}");
            return;
        }

        // Get current config
        CANSteerConfig config = configManager.getCANSteerConfig();

        // Update config from JSON
        if (!doc["brand"].isNull()) {
            config.brand = doc["brand"];
        }
        if (!doc["can1Speed"].isNull()) {
            config.can1Speed = doc["can1Speed"];
        }
        if (!doc["can1Function"].isNull()) {
            config.can1Function = doc["can1Function"];
        }
        if (!doc["can1Name"].isNull()) {
            config.can1Name = doc["can1Name"];
        }
        if (!doc["can2Speed"].isNull()) {
            config.can2Speed = doc["can2Speed"];
        }
        if (!doc["can2Function"].isNull()) {
            config.can2Function = doc["can2Function"];
        }
        if (!doc["can2Name"].isNull()) {
            config.can2Name = doc["can2Name"];
        }
        if (!doc["can3Speed"].isNull()) {
            config.can3Speed = doc["can3Speed"];
        }
        if (!doc["can3Function"].isNull()) {
            config.can3Function = doc["can3Function"];
        }
        if (!doc["can3Name"].isNull()) {
            config.can3Name = doc["can3Name"];
        }
        if (!doc["moduleID"].isNull()) {
            config.moduleID = doc["moduleID"];
        }

        // Validate: ensure no duplicate bus names (except None/0)
        uint8_t busNames[3] = {config.can1Name, config.can2Name, config.can3Name};
        for (int i = 0; i < 3; i++) {
            if (busNames[i] != 0) {  // Skip "None"
                for (int j = i + 1; j < 3; j++) {
                    if (busNames[i] == busNames[j]) {
                        LOG_ERROR(EventSource::NETWORK, "Duplicate bus name detected: CAN%d and CAN%d both set to %d",
                                  i+1, j+1, busNames[i]);
                        SimpleHTTPServer::sendJSON(client, "{\"status\":\"error\",\"message\":\"Each bus name can only be used once\"}");
                        return;
                    }
                }
            }
        }

        // Save to EEPROM
        configManager.setCANSteerConfig(config);
        configManager.saveCANSteerConfig();

        LOG_INFO(EventSource::NETWORK, "CAN config saved - Brand: %d, CAN1: %d/%d, CAN2: %d/%d, CAN3: %d/%d",
                 config.brand, config.can1Speed, config.can1Function,
                 config.can2Speed, config.can2Function,
                 config.can3Speed, config.can3Function);

        SimpleHTTPServer::sendJSON(client, "{\"status\":\"ok\",\"message\":\"Configuration saved. Restart required.\"}");
    } else {
        SimpleHTTPServer::send(client, 405, "text/plain", "Method Not Allowed");
    }
}

void SimpleWebManager::handleCANConfigUpload(EthernetClient& client) {
    // Read JSON content from POST body
    String jsonContent = readPostBody(client);

    LOG_INFO(EventSource::NETWORK, "CAN config upload - received %d bytes", jsonContent.length());

    if (jsonContent.length() == 0) {
        SimpleHTTPServer::send(client, 400, "text/plain", "No content received");
        return;
    }

    // Validate JSON by parsing it - use DynamicJsonDocument for large files
    DynamicJsonDocument testDoc(24576);  // 24KB buffer for validation
    DeserializationError error = deserializeJson(testDoc, jsonContent);

    if (error) {
        String errorMsg = "Invalid JSON: ";
        errorMsg += error.c_str();
        SimpleHTTPServer::send(client, 400, "text/plain", errorMsg);
        LOG_ERROR(EventSource::NETWORK, "CAN config upload - invalid JSON: %s", error.c_str());
        return;
    }

    // Write to LittleFS
    if (CANConfigStorage::writeCustomConfig(jsonContent)) {
        LOG_INFO(EventSource::NETWORK, "Custom CAN config uploaded (%d bytes)", jsonContent.length());
        SimpleHTTPServer::send(client, 200, "text/plain", "Upload successful");
    } else {
        LOG_ERROR(EventSource::NETWORK, "Failed to write custom CAN config to flash");
        SimpleHTTPServer::send(client, 500, "text/plain", "Failed to write to flash");
    }
}

void SimpleWebManager::handleCANConfigRestore(EthernetClient& client) {
    // Delete custom configuration to restore default
    if (CANConfigStorage::deleteCustomConfig()) {
        LOG_INFO(EventSource::NETWORK, "Custom CAN config deleted, restored to default");
        SimpleHTTPServer::send(client, 200, "text/plain", "Default configuration restored");
    } else {
        LOG_ERROR(EventSource::NETWORK, "Failed to delete custom CAN config");
        SimpleHTTPServer::send(client, 500, "text/plain", "Failed to restore default");
    }
}

void SimpleWebManager::handleCANConfigStatus(EthernetClient& client) {
    StaticJsonDocument<256> doc;

    if (CANConfigStorage::hasCustomConfig()) {
        doc["custom"] = true;

        // Try to get version from custom config
        String customConfig = CANConfigStorage::readCustomConfig();
        if (customConfig.length() > 0) {
            StaticJsonDocument<512> configDoc;
            DeserializationError error = deserializeJson(configDoc, customConfig);
            if (!error && !configDoc["version"].isNull()) {
                doc["version"] = configDoc["version"].as<String>();
            } else {
                doc["version"] = "Unknown";
            }
            doc["size"] = CANConfigStorage::getCustomConfigSize();
        } else {
            doc["version"] = "Error reading";
            doc["size"] = 0;
        }
    } else {
        doc["custom"] = false;
        doc["version"] = "2.0";  // Default version from PROGMEM
    }

    String json;
    serializeJson(doc, json);
    SimpleHTTPServer::sendJSON(client, json);
}<|MERGE_RESOLUTION|>--- conflicted
+++ resolved
@@ -1104,13 +1104,8 @@
     static bool managerInitialized = false;
     
     if (!managerInitialized) {
-<<<<<<< HEAD
-        // Initialize with GPS1 serial port (Serial5)
-        if (!um98xManager.init(&Serial7)) {
-=======
         // Initialize with GPS1 serial port (SerialGPS1)
         if (!um98xManager.init(&SerialGPS1)) {
->>>>>>> bcecf4fe
             StaticJsonDocument<128> doc;
             doc["success"] = false;
             doc["error"] = "Failed to initialize UM98x manager";
@@ -1169,13 +1164,8 @@
     static bool managerInitialized = false;
     
     if (!managerInitialized) {
-<<<<<<< HEAD
-        // Initialize with GPS1 serial port (Serial5)
-        if (!um98xManager.init(&Serial7)) {
-=======
         // Initialize with GPS1 serial port (SerialGPS1)
         if (!um98xManager.init(&SerialGPS1)) {
->>>>>>> bcecf4fe
             StaticJsonDocument<128> responseDoc;
             responseDoc["success"] = false;
             responseDoc["error"] = "Failed to initialize UM98x manager";
