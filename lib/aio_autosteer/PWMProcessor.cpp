#include "PWMProcessor.h"
#include "EventLogger.h"
#include "HardwareManager.h"
#include "GNSSProcessor.h"
#include "AutosteerProcessor.h"

// Static instance
PWMProcessor* PWMProcessor::instance = nullptr;

PWMProcessor::PWMProcessor() : 
    pulseFrequency(0.0f),
    pulseDuty(0.5f),        // 50% duty cycle default
    pulseEnabled(false),
    currentSpeedKmh(0.0f),
    pulsesPerMeter(1.0f),   // Default 1 pulse per meter
    lastSpeedUpdate(0)
{
    instance = this;
}

PWMProcessor* PWMProcessor::getInstance()
{
    if (instance == nullptr) {
        instance = new PWMProcessor();
    }
    return instance;
}

bool PWMProcessor::init()
{
    LOG_INFO(EventSource::AUTOSTEER, "=== PWM Processor Initialization ===");

<<<<<<< HEAD
    SPEED_PULSE_PIN = HardwareManager::getInstance()->getSpeedPulsePin();
    SPEED_PULSE_LED_PIN = HardwareManager::getInstance()->getSpeedPulse10Pin();
    
=======
    // Get HardwareManager instance and read pin assignments
    hwManager = HardwareManager::getInstance();
    if (!hwManager) {
        LOG_ERROR(EventSource::AUTOSTEER, "HardwareManager not available!");
        return false;
    }

    // Cache pin assignments from HardwareManager
    speedPulsePin = hwManager->getSpeedPulsePin();
    speedPulseLEDPin = hwManager->getSpeedPulse10Pin();

>>>>>>> 4f8101d4
    // Configure speed pulse pin as output
    pinMode(speedPulsePin, OUTPUT);
    pinMode(speedPulseLEDPin, OUTPUT);

    // Start with output LOW (transistor OFF = output HIGH due to pull-up)
    // Remember: output is inverted through transistor
    digitalWrite(speedPulsePin, LOW);
    digitalWrite(speedPulseLEDPin, LOW);

    // Use cached HardwareManager reference
    HardwareManager* hwMgr = hwManager;
    
    // Request 12-bit resolution for speed pulse
    if (!hwMgr->requestPWMResolution(12, "PWMProcessor")) {
        LOG_WARNING(EventSource::AUTOSTEER, "Failed to set PWM resolution to 12-bit");
        // Fall back to whatever resolution is set
    }
    
    // Request initial frequency
    if (!hwMgr->requestPWMFrequency(speedPulsePin, 0, "PWMProcessor")) {
        LOG_WARNING(EventSource::AUTOSTEER, "Failed to set initial Speed Pulse PWM frequency");
    }
    if (!hwMgr->requestPWMFrequency(speedPulseLEDPin, 0, "PWMProcessor")) {
        LOG_WARNING(EventSource::AUTOSTEER, "Failed to set initial Speed Pulse LED PWM frequency");
    }
   
    LOG_DEBUG(EventSource::AUTOSTEER, "Speed pulse pin (D%d) configured", SPEED_PULSE_PIN);
    LOG_DEBUG(EventSource::AUTOSTEER, "Speed pulse LED pin (D%d) configured", SPEED_PULSE_LED_PIN);
    LOG_DEBUG(EventSource::AUTOSTEER, "PWM resolution: 12-bit");
    LOG_DEBUG(EventSource::AUTOSTEER, "Output type: Open collector (inverted)");
    LOG_INFO(EventSource::AUTOSTEER, "PWM Processor initialization SUCCESS");
    
    return true;
}

void PWMProcessor::process()
{
    // Update PWM speed pulse from GPS every 200ms
    if (millis() - lastSpeedUpdate > 200)  // Update every 200ms like V6-NG
    {
        lastSpeedUpdate = millis();
        
        if (pulseEnabled)
        {
            float speedKmh = 0.0f;
            
            // Use actual GPS speed
            extern GNSSProcessor gnssProcessor;
            const auto &gpsData = gnssProcessor.getData();
            if (gpsData.hasVelocity)
            {
                // Convert knots to km/h
                speedKmh = gpsData.speedKnots * 1.852f;
            }
            else
            {
                // Fallback to PGN 254 speed if GPS velocity is not available
                // This is useful for systems that are running in SIM mode
                // - could also always use PGN254 speed as it returns GPS speed if available
                speedKmh = AutosteerProcessor::getInstance()->getVehicleSpeed();
            }
            
            // Set the speed
            setSpeedKmh(speedKmh);
        }
    }
}

void PWMProcessor::setSpeedPulseHz(float hz)
{
    if (hz < 0.0f) hz = 0.0f;
    if (hz > 10000.0f) hz = 10000.0f;  // Limit to 10kHz
    
    pulseFrequency = hz;
    
    if (hz > 0.0f) {
        HardwareManager* hwMgr = HardwareManager::getInstance();
        if (!hwMgr->requestPWMFrequency(speedPulsePin, (int)hz, "PWMProcessor")) {
            LOG_WARNING(EventSource::AUTOSTEER, "Failed to change Speed Pulse PWM frequency to %dHz", (int)hz);
        }
    }
    
    updatePWM();
}

void PWMProcessor::setSpeedPulseDuty(float duty)
{
    if (duty < 0.0f) duty = 0.0f;
    if (duty > 1.0f) duty = 1.0f;
    
    pulseDuty = duty;
    updatePWM();
}

void PWMProcessor::enableSpeedPulse(bool enable)
{
    pulseEnabled = enable;
    updatePWM();
}

void PWMProcessor::setSpeedKmh(float speedKmh)
{
    if (speedKmh < 0.0f) speedKmh = 0.0f;
    
    currentSpeedKmh = speedKmh;
    
    // Convert speed to pulse frequency
    float hz = speedToFrequency(speedKmh);
    setSpeedPulseHz(hz);
}

void PWMProcessor::setPulsesPerMeter(float ppm)
{
    if (ppm <= 0.0f) ppm = 1.0f;  // Minimum 1 pulse per meter
    
    pulsesPerMeter = ppm;
    
    // Update frequency if we have a speed set
    if (currentSpeedKmh > 0.0f) {
        float hz = speedToFrequency(currentSpeedKmh);
        setSpeedPulseHz(hz);
    }
}

void PWMProcessor::updatePWM()
{
    if (pulseEnabled && pulseFrequency > 0.0f) {
        // Calculate PWM value (12-bit: 0-4095)
        // Note: Output is inverted through transistor
        // HIGH PWM = transistor ON = output LOW
        // LOW PWM = transistor OFF = output HIGH (pull-up)
        // So we invert the duty cycle
        int pwmValue = (int)((1.0f - pulseDuty) * 4095.0f);
        analogWrite(speedPulsePin, pwmValue);

        float ledFreq = pulseFrequency / 10.0f;
        if (ledFreq > 2.000f)                        // Minimum frequency for tone() to work
            tone(speedPulseLEDPin, (int)ledFreq); // LED blinks at 1/10 speed pulse frequency
        else
            noTone(speedPulseLEDPin); // Disable LED if frequency is too low

    } else {
        // Disable PWM - set output LOW (transistor OFF = output HIGH)
        //digitalWrite(speedPulsePin, LOW);   // does not work for disabling pulse
        analogWrite(speedPulsePin, 0);
        noTone(speedPulseLEDPin); // Disable LED
    }
}

float PWMProcessor::speedToFrequency(float speedKmh) const
{
    // Convert km/h to m/s
    float speedMs = speedKmh / 3.6f;
    
    // Calculate pulse frequency
    // frequency (Hz) = speed (m/s) * pulses per meter
    float hz = speedMs * pulsesPerMeter;
    
    return hz;
}

void PWMProcessor::printStatus() const
{
    LOG_INFO(EventSource::AUTOSTEER, "=== PWM Processor Status ===");

    LOG_INFO(EventSource::AUTOSTEER, "Speed Pulse Output:");
    LOG_INFO(EventSource::AUTOSTEER, "  Enabled: %s", pulseEnabled ? "YES" : "NO");
    LOG_INFO(EventSource::AUTOSTEER, "  Frequency: %.1f Hz", pulseFrequency);
    LOG_INFO(EventSource::AUTOSTEER, "  Duty Cycle: %.1f%%", pulseDuty * 100.0f);
    LOG_INFO(EventSource::AUTOSTEER, "  Pin: D%d (open collector)", speedPulsePin);

    LOG_INFO(EventSource::AUTOSTEER, "Speed Settings:");
    LOG_INFO(EventSource::AUTOSTEER, "  Current Speed: %.1f km/h", currentSpeedKmh);
    LOG_INFO(EventSource::AUTOSTEER, "  Pulses/Meter: %.2f", pulsesPerMeter);
    LOG_INFO(EventSource::AUTOSTEER, "  Calculated Hz: %.1f", speedToFrequency(currentSpeedKmh));

    LOG_INFO(EventSource::AUTOSTEER, "=============================");
}<|MERGE_RESOLUTION|>--- conflicted
+++ resolved
@@ -30,11 +30,6 @@
 {
     LOG_INFO(EventSource::AUTOSTEER, "=== PWM Processor Initialization ===");
 
-<<<<<<< HEAD
-    SPEED_PULSE_PIN = HardwareManager::getInstance()->getSpeedPulsePin();
-    SPEED_PULSE_LED_PIN = HardwareManager::getInstance()->getSpeedPulse10Pin();
-    
-=======
     // Get HardwareManager instance and read pin assignments
     hwManager = HardwareManager::getInstance();
     if (!hwManager) {
@@ -46,7 +41,6 @@
     speedPulsePin = hwManager->getSpeedPulsePin();
     speedPulseLEDPin = hwManager->getSpeedPulse10Pin();
 
->>>>>>> 4f8101d4
     // Configure speed pulse pin as output
     pinMode(speedPulsePin, OUTPUT);
     pinMode(speedPulseLEDPin, OUTPUT);
@@ -73,8 +67,8 @@
         LOG_WARNING(EventSource::AUTOSTEER, "Failed to set initial Speed Pulse LED PWM frequency");
     }
    
-    LOG_DEBUG(EventSource::AUTOSTEER, "Speed pulse pin (D%d) configured", SPEED_PULSE_PIN);
-    LOG_DEBUG(EventSource::AUTOSTEER, "Speed pulse LED pin (D%d) configured", SPEED_PULSE_LED_PIN);
+    LOG_DEBUG(EventSource::AUTOSTEER, "Speed pulse pin (D33) configured");
+    LOG_DEBUG(EventSource::AUTOSTEER, "Speed pulse LED pin (D37) configured");
     LOG_DEBUG(EventSource::AUTOSTEER, "PWM resolution: 12-bit");
     LOG_DEBUG(EventSource::AUTOSTEER, "Output type: Open collector (inverted)");
     LOG_INFO(EventSource::AUTOSTEER, "PWM Processor initialization SUCCESS");
