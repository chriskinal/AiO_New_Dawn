#include "ADProcessor.h"
#include "EventLogger.h"
#include "HardwareManager.h"
#include "ConfigManager.h"

// Static instance
ADProcessor* ADProcessor::instance = nullptr;

ADProcessor::ADProcessor() : 
    wasRaw(0),
    wasOffset(0),
    wasCountsPerDegree(1.0f),
    kickoutAnalogRaw(0),
    pressureReading(0.0f),
    motorCurrentRaw(0),
    currentReading(0.0f),
    analogWorkSwitchEnabled(false),
    workSwitchAnalogRaw(0),
    workSwitchSetpoint(50.0f),      // 50% default
    workSwitchHysteresis(20.0f),    // 20% default
    invertWorkSwitch(false),
    debounceDelay(50),  // 50ms default debounce
    lastProcessTime(0),
    currentBufferIndex(0),
    teensyADC(nullptr)
{
    // Initialize switch states
    workSwitch = {false, false, 0, false};
    steerSwitch = {false, false, 0, false};
    
    // Initialize current buffer
    for (int i = 0; i < CURRENT_BUFFER_SIZE; i++) {
        currentBuffer[i] = 0.0f;
    }
    currentRunningSum = 0.0f;
    
    // Initialize JD PWM data
    jdPWMMode = false;
    jdPWMDutyTime = 0;
    jdPWMDutyTimePrev = 0;
    jdPWMRiseTime = 0;
    jdPWMPrevRiseTime = 0;
    jdPWMPeriod = 0;
    jdPWMRollingAverage = 0;
    jdPWMDelta = 0;
    jdPWMDutyPercent = 0.0f;
    jdPWMDutyPercentPrev = 0.0f;
    
    instance = this;
}

ADProcessor* ADProcessor::getInstance()
{
    if (instance == nullptr) {
        instance = new ADProcessor();
    }
    return instance;
}

bool ADProcessor::init()
{
    LOG_INFO(EventSource::AUTOSTEER, "=== A/D Processor Initialization ===");

    // Get HardwareManager instance and read pin assignments
    hwManager = HardwareManager::getInstance();
    if (!hwManager) {
        LOG_ERROR(EventSource::AUTOSTEER, "HardwareManager not available!");
        return false;
    }

    // Cache pin assignments from HardwareManager
    steerPin = hwManager->getSteerPin();
    workPin = hwManager->getWorkPin();
    wasPin = hwManager->getWASSensorPin();
    kickoutAPin = hwManager->getKickoutAPin();
    kickoutDPin = hwManager->getKickoutDPin();
    currentPin = hwManager->getCurrentPin();

    LOG_DEBUG(EventSource::AUTOSTEER, "Pin assignments: STEER=%d, WORK=%d, WAS=%d, KICKOUT_A=%d, KICKOUT_D=%d, CURRENT=%d",
              steerPin, workPin, wasPin, kickoutAPin, kickoutDPin, currentPin);

    // Load analog work switch settings from ConfigManager
    extern ConfigManager configManager;
    analogWorkSwitchEnabled = configManager.getAnalogWorkSwitchEnabled();
    workSwitchSetpoint = configManager.getWorkSwitchSetpoint();
    workSwitchHysteresis = configManager.getWorkSwitchHysteresis();
    invertWorkSwitch = configManager.getInvertWorkSwitch();

    LOG_INFO(EventSource::AUTOSTEER, "Analog work switch config: Enabled=%d, SP=%d%%, H=%d%%, Inv=%d",
             analogWorkSwitchEnabled, workSwitchSetpoint, workSwitchHysteresis, invertWorkSwitch);

    // Check for JD PWM mode
    jdPWMMode = configManager.getJDPWMEnabled();
    if (jdPWMMode) {
        LOG_INFO(EventSource::AUTOSTEER, "JD PWM encoder mode enabled (uses AOG pressure threshold)");
        LOG_DEBUG(EventSource::AUTOSTEER, "JD_PWM_INIT: Mode ENABLED (uses AOG pressure threshold)");
    } else {
        LOG_DEBUG(EventSource::AUTOSTEER, "JD_PWM_INIT: Mode DISABLED (using analog pressure mode)");
    }
<<<<<<< HEAD
    
    AD_STEER_PIN = HardwareManager::getInstance()->getSteerPin();
    AD_WORK_PIN = HardwareManager::getInstance()->getWorkPin();
    AD_WAS_PIN = HardwareManager::getInstance()->getWASSensorPin();
    AD_KICKOUT_A_PIN = HardwareManager::getInstance()->getKickoutAPin();
    AD_KICKOUT_D_PIN = HardwareManager::getInstance()->getKickoutDPin();
    AD_CURRENT_PIN = HardwareManager::getInstance()->getCurrentPin();
=======
>>>>>>> 4f8101d4

    // Configure pins with ownership tracking
    pinMode(steerPin, INPUT_PULLUP);      // Steer switch with internal pullup

    // Configure work pin based on mode
    configureWorkPin();

    pinMode(wasPin, INPUT_DISABLE);       // WAS analog input (no pullup)

    // Request ownership of appropriate kickout pin based on mode
    if (jdPWMMode) {
        // JD PWM mode uses digital pin
        if (hwManager->requestPinOwnership(kickoutDPin, HardwareManager::OWNER_ADPROCESSOR, "ADProcessor-JDPWM")) {
            pinMode(kickoutDPin, INPUT_PULLUP);
            hwManager->updatePinMode(kickoutDPin, INPUT_PULLUP);

            attachInterrupt(digitalPinToInterrupt(kickoutDPin), jdPWMRisingISR, RISING);
            LOG_INFO(EventSource::AUTOSTEER, "JD_ENC: Mode enabled on pin %d", kickoutDPin);
        } else {
            LOG_WARNING(EventSource::AUTOSTEER, "JD_ENC: Failed to get ownership of KICKOUT_D pin %d - may be in use by encoder", kickoutDPin);
        }
    } else {
        // Analog pressure sensor mode uses analog pin
        if (hwManager->requestPinOwnership(kickoutAPin, HardwareManager::OWNER_ADPROCESSOR, "ADProcessor")) {
            pinMode(kickoutAPin, INPUT_DISABLE);
            hwManager->updatePinMode(kickoutAPin, INPUT_DISABLE);
            LOG_INFO(EventSource::AUTOSTEER, "KICKOUT_A pin configured for analog pressure sensor");
        } else {
            LOG_WARNING(EventSource::AUTOSTEER, "Failed to get ownership of KICKOUT_A pin");
        }
    }

    pinMode(currentPin, INPUT_DISABLE);   // Current sensor analog input

    // Test immediately after setting
    LOG_DEBUG(EventSource::AUTOSTEER, "After pinMode: Pin %d digital=%d", steerPin, digitalRead(steerPin));
    
    // Initialize Teensy ADC library
    teensyADC = new ADC();
    
    // Register ADC configuration with HardwareManager

    // Register ADC0 config (WAS reading)
    if (!hwManager->requestADCConfig(HardwareManager::ADC_MODULE_0, 12, 4, "ADProcessor")) {
        LOG_WARNING(EventSource::AUTOSTEER, "Failed to register ADC0 configuration");
    }

    // Register ADC1 config (other sensors)
    if (!hwManager->requestADCConfig(HardwareManager::ADC_MODULE_1, 12, 1, "ADProcessor")) {
        LOG_WARNING(EventSource::AUTOSTEER, "Failed to register ADC1 configuration");
    }
    
    // Configure ADC0 for WAS reading - optimized settings
    teensyADC->adc0->setAveraging(4);                                      // Reduced from 16 for faster reads
    teensyADC->adc0->setResolution(12);                                    // 12-bit resolution
    teensyADC->adc0->setConversionSpeed(ADC_CONVERSION_SPEED::HIGH_SPEED); // Faster than MED_SPEED
    teensyADC->adc0->setSamplingSpeed(ADC_SAMPLING_SPEED::HIGH_SPEED);     // Faster than MED_SPEED
    
    // Configure ADC1 for other sensors if needed
    teensyADC->adc1->setAveraging(1);  // No averaging
    teensyADC->adc1->setResolution(12);
    teensyADC->adc1->setConversionSpeed(ADC_CONVERSION_SPEED::MED_SPEED);
    teensyADC->adc1->setSamplingSpeed(ADC_SAMPLING_SPEED::MED_SPEED);
    
    // Take initial readings
    updateWAS();
    updateSwitches();
    
    // Clear any initial change flags
    workSwitch.hasChanged = false;
    steerSwitch.hasChanged = false;
    
    LOG_DEBUG(EventSource::AUTOSTEER, "Pin configuration complete");
    LOG_DEBUG(EventSource::AUTOSTEER, "Initial WAS reading: %d (%.2fV)", wasRaw, getWASVoltage());
    LOG_DEBUG(EventSource::AUTOSTEER, "Work switch: %s (pin A17)", workSwitch.debouncedState ? "ON" : "OFF");
    LOG_DEBUG(EventSource::AUTOSTEER, "Steer switch: %s (pin %d)", steerSwitch.debouncedState ? "ON" : "OFF", steerPin);
    
    LOG_INFO(EventSource::AUTOSTEER, "A/D Processor initialization SUCCESS");
    
    return true;
}

void ADProcessor::process()
{
    uint32_t now = millis();
    
    // Update WAS at 200Hz (every 5ms) - more than enough for 100Hz autosteer
    static uint32_t lastWASUpdate = 0;
    if (now - lastWASUpdate >= 5) {
        lastWASUpdate = now;
        updateWAS();
    }
    
    // Fast current sensor sampling (every 1ms like test sketch)
    static uint32_t lastCurrentSample = 0;
    
    if (now - lastCurrentSample >= 1) {
        lastCurrentSample = now;
        
        // Read current sensor and store in buffer
        uint16_t reading = teensyADC->adc1->analogRead(currentPin);
        
        // Simple approach from test sketch - subtract baseline offset
        float adjusted = (float)(reading - 77);  // 77 is our baseline
        float newValue = (adjusted > 0) ? adjusted : 0.0f;
        
        // Update running sum by removing old value and adding new value
        currentRunningSum -= currentBuffer[currentBufferIndex];
        currentRunningSum += newValue;
        currentBuffer[currentBufferIndex] = newValue;
        currentBufferIndex = (currentBufferIndex + 1) % CURRENT_BUFFER_SIZE;
        
        // Calculate average from running sum (much faster!)
        currentReading = currentRunningSum / CURRENT_BUFFER_SIZE;
    }
    
    // Read other sensors at reduced rate (every 10ms = 100Hz)
    static uint32_t lastSlowRead = 0;
    
    if (now - lastSlowRead >= 10) {
        lastSlowRead = now;
        
        // Update switches
        updateSwitches();
        
        if (jdPWMMode) {
            // In JD PWM mode, calculate motion value from duty cycle
            uint32_t now = millis();
            
            
            // Log JD PWM status periodically
            static uint32_t lastStatusLog = 0;
            static uint32_t lastMotionLog = 0;
            static bool wasMoving = false;
            
            // Log basic status every 5 seconds if signal present
            if (now - lastStatusLog > 5000 && jdPWMPeriod > 0) {
                LOG_INFO(EventSource::AUTOSTEER, "JD_ENC Status: duty=%dus, avg=%.0fus, delta=%.0fus, pressure=%.0f", 
                         jdPWMDutyTime, jdPWMRollingAverage, abs(jdPWMDelta), pressureReading);
                lastStatusLog = now;
            }
            
            // Log motion events immediately
            bool isMoving = (pressureReading > 25.0f);  // ~10% of 255 threshold
            if (isMoving != wasMoving) {
                if (isMoving) {
                    LOG_INFO(EventSource::AUTOSTEER, "JD_ENC Motion START: duty=%dus, delta=%.0fus, pressure=%.0f", 
                             jdPWMDutyTime, abs(jdPWMDelta), pressureReading);
                } else {
                    LOG_INFO(EventSource::AUTOSTEER, "JD_ENC Motion STOP: duty=%dus", jdPWMDutyTime);
                }
                wasMoving = isMoving;
            }
            
            // Log high motion values
            if (isMoving && now - lastMotionLog > 1000) {
                LOG_DEBUG(EventSource::AUTOSTEER, "JD_ENC Moving: duty=%dus, avg=%.0fus, delta=%.0fus, pressure=%.0f", 
                          jdPWMDutyTime, jdPWMRollingAverage, abs(jdPWMDelta), pressureReading);
                lastMotionLog = now;
            }
            
            // Check if we have valid duty cycle data
            // Full encoder range: 4% to 94% (90% total range)
            if (jdPWMDutyPercent >= 2.0f && jdPWMDutyPercent <= 96.0f && jdPWMPeriod > 0) {
                // Store previous value before updating
                if (jdPWMDutyPercentPrev == 0.0f) {
                    jdPWMDutyPercentPrev = jdPWMDutyPercent;
                }
                
                // Update rolling average (80% old + 20% new)
                // This smooths out noise and provides a stable baseline
                if (jdPWMRollingAverage == 0) {
                    // Initialize on first reading
                    jdPWMRollingAverage = jdPWMDutyTime;
                } else {
                    jdPWMRollingAverage = jdPWMRollingAverage * 0.8f + jdPWMDutyTime * 0.2f;
                }
                
                // Calculate delta from rolling average
                jdPWMDelta = jdPWMDutyTime - jdPWMRollingAverage;
                
                // Motion is the absolute delta from average in microseconds
                float motionMicros = abs(jdPWMDelta);
                
                // Simple scaling: multiply delta by 5
                float sensorReading = motionMicros * 5.0f;
                sensorReading = min(sensorReading, 255.0f);
                
                
                // Debug logging
                static uint32_t lastDebugTime = 0;
                if (millis() - lastDebugTime > 500) {
                    LOG_DEBUG(EventSource::AUTOSTEER, "JD_PWM: duty=%dus, avg=%.0fus, delta=%.0fus (x5=%.0f)", 
                              jdPWMDutyTime, jdPWMRollingAverage, jdPWMDelta, sensorReading);
                    lastDebugTime = millis();
                }
                
                // Update pressure reading directly (0-255 range for PGN)
                pressureReading = sensorReading;
            } else {
                // Invalid duty cycle
                if (jdPWMDutyPercent > 0 && (jdPWMDutyPercent < 2.0f || jdPWMDutyPercent > 96.0f)) {
                    static uint32_t lastInvalidLog = 0;
                    if (now - lastInvalidLog > 2000) {
                        LOG_WARNING(EventSource::AUTOSTEER, "JD_ENC Invalid duty: %.1f%% (valid: 2-96%%)", 
                                    jdPWMDutyPercent);
                        lastInvalidLog = now;
                    }
                }
                pressureReading = 0;
            }
        } else {
            // Normal analog pressure sensor mode
            kickoutAnalogRaw = analogRead(kickoutAPin);
            
            // Debug current sensor reading
            static uint32_t lastCurrentDebug = 0;
            
            if (millis() - lastCurrentDebug > 2000) {  // Every 2 seconds
                lastCurrentDebug = millis();
                LOG_DEBUG(EventSource::AUTOSTEER, "Current sensor: Averaged reading=%.1f (from %d samples)", 
                          currentReading, CURRENT_BUFFER_SIZE);
            }
            
            // Update pressure sensor reading with filtering
            // Scale 12-bit ADC (0-4095) to match NG-V6 behavior
            float sensorSample = (float)kickoutAnalogRaw;
            sensorSample *= 0.15f;  // Scale down to try matching old AIO
            sensorSample = min(sensorSample, 255.0f);  // Limit to 1 byte (0-255)
            pressureReading = pressureReading * 0.8f + sensorSample * 0.2f;  // 80/20 filter
        }
    }
    
    lastProcessTime = millis();
}

void ADProcessor::updateWAS()
{
    // Read WAS using Teensy ADC library (4 samples averaging)
    // Use ADC1 like the old firmware
    wasRaw = teensyADC->adc1->analogRead(wasPin);
    
    // Note: The old firmware applies 3.23x scaling, but in our architecture
    // the calibration (wasOffset and wasCountsPerDegree) handles the scaling
}

void ADProcessor::updateSwitches()
{
    // Simple digital read - just like old firmware
    int steerPinRaw = digitalRead(steerPin);
    
    bool workRaw;
    if (analogWorkSwitchEnabled) {
        // Read analog value
        workSwitchAnalogRaw = teensyADC->adc1->analogRead(workPin);
        
        // Convert to percentage (0-100%)
        float currentPercent = getWorkSwitchAnalogPercent();
        
        // Apply hysteresis logic
        float lowerThreshold = workSwitchSetpoint - (workSwitchHysteresis * 0.5f);
        float upperThreshold = workSwitchSetpoint + (workSwitchHysteresis * 0.5f);
        
        // Determine state based on thresholds
        if (currentPercent < lowerThreshold) {
            workRaw = !invertWorkSwitch;  // Below lower threshold
        } else if (currentPercent > upperThreshold) {
            workRaw = invertWorkSwitch;    // Above upper threshold
        } else {
            // In hysteresis zone - maintain current state
            workRaw = workSwitch.debouncedState;
        }
        
        // Debug logging
        static uint32_t lastAnalogDebug = 0;
        if (millis() - lastAnalogDebug > 1000) {
            lastAnalogDebug = millis();
            LOG_DEBUG(EventSource::AUTOSTEER, "Analog work switch: raw=%d, %.1f%%, SP=%.1f%%, H=%.1f%%, state=%s",
                      workSwitchAnalogRaw, currentPercent, workSwitchSetpoint, workSwitchHysteresis,
                      workRaw ? "ON" : "OFF");
        }
    } else {
        // Digital mode
        int workPinRaw = digitalRead(workPin);
        workRaw = !workPinRaw;     // Work is active LOW (pressed = 0)
    }
    
    // Convert to active states
    bool steerRaw = !steerPinRaw;   // Steer is active LOW (pressed pulls down)
    
    // Debug raw pin state changes
    static int lastSteerPinRaw = -1;
    if (steerPinRaw != lastSteerPinRaw) {
        LOG_DEBUG(EventSource::AUTOSTEER, "Steer pin %d: digital=%d, active=%d", 
                      steerPin, steerPinRaw, steerRaw);
        lastSteerPinRaw = steerPinRaw;
    }
    
    // Apply debouncing
    if (debounceSwitch(workSwitch, workRaw)) {
        workSwitch.hasChanged = true;
    }
    
    if (debounceSwitch(steerSwitch, steerRaw)) {
        steerSwitch.hasChanged = true;
        LOG_INFO(EventSource::AUTOSTEER, "Steer switch debounced: %s", 
                      steerSwitch.debouncedState ? "ON" : "OFF");
    }
}

bool ADProcessor::debounceSwitch(SwitchState& sw, bool rawState)
{
    bool stateChanged = false;
    
    if (rawState != sw.currentState) {
        // Raw state changed, update tracking
        sw.currentState = rawState;
        sw.lastChangeTime = millis();
    }
    else if (sw.currentState != sw.debouncedState) {
        // Check if state has been stable long enough
        if ((millis() - sw.lastChangeTime) >= debounceDelay) {
            sw.debouncedState = sw.currentState;
            stateChanged = true;
        }
    }
    
    return stateChanged;
}

float ADProcessor::getWASAngle() const
{
    // Calculate angle from raw reading
    // The WAS is expected to be centered at ~2048 (half of 12-bit range)
    // But AgOpenGPS expects values scaled by 3.23x, so center is ~6805
    
    // Use raw ADC value directly (no 3.23x scaling here)
    // The counts per degree from AgOpenGPS already accounts for the scaling
    float centeredWAS = wasRaw - 2048.0f - wasOffset;
    
    // Calculate angle
    if (wasCountsPerDegree != 0) {
        float angle = centeredWAS / wasCountsPerDegree;
        
        // Apply inversion from ConfigManager (runtime changeable)
        extern ConfigManager configManager;
        if (configManager.getInvertWAS()) {
            angle = -angle;
        }
        
        // Debug logging
        static uint32_t lastWASDebug = 0;
        if (millis() - lastWASDebug > 2000) {
            lastWASDebug = millis();
            LOG_DEBUG(EventSource::AUTOSTEER, "WAS: raw=%d, centered=%.0f, angle=%.2f°, offset=%d, CPD=%.1f, inverted=%d", 
                      wasRaw, centeredWAS, angle, wasOffset, wasCountsPerDegree, configManager.getInvertWAS());
        }
        
        return angle;
    }
    return 0.0f;
}

float ADProcessor::getWASVoltage() const
{
    // Convert 12-bit ADC reading to actual sensor voltage
    // The PCB has a 10k/10k voltage divider (R46/R48)
    // This divides by 2: 0-5V sensor -> 0-2.5V ADC
    // ADC voltage = (wasRaw * 3.3V) / 4095
    // Sensor voltage = ADC voltage * 2
    float adcVoltage = (wasRaw * 3.3f) / 4095.0f;
    return adcVoltage * 2.0f;  // Account for voltage divider
}

float ADProcessor::getJDPWMPosition() const
{
    if (!jdPWMMode || jdPWMDutyPercent <= 0) {
        return 50.0f; // Center position if no signal
    }
    
    // Scale 4-94% duty cycle to 0-99% position
    const float minDuty = 4.0f;
    const float maxDuty = 94.0f;
    
    // Clamp to valid range
    float duty = constrain(jdPWMDutyPercent, minDuty, maxDuty);
    
    // Scale to 0-99%
    float position = ((duty - minDuty) / (maxDuty - minDuty)) * 99.0f;
    
    return position;
}

void ADProcessor::printStatus() const
{
    LOG_INFO(EventSource::AUTOSTEER, "=== A/D Processor Status ===");
    
    // WAS information
    LOG_INFO(EventSource::AUTOSTEER, "WAS (Wheel Angle Sensor):");
    LOG_INFO(EventSource::AUTOSTEER, "  Raw ADC: %d", wasRaw);
    LOG_INFO(EventSource::AUTOSTEER, "  Voltage: %.3fV", getWASVoltage());
    LOG_INFO(EventSource::AUTOSTEER, "  Angle: %.2f°", getWASAngle());
    LOG_INFO(EventSource::AUTOSTEER, "  Offset: %d", wasOffset);
    LOG_INFO(EventSource::AUTOSTEER, "  Counts/Degree: %.2f", wasCountsPerDegree);
    
    // Switch states
    LOG_INFO(EventSource::AUTOSTEER, "Switches:");
    if (analogWorkSwitchEnabled) {
        LOG_INFO(EventSource::AUTOSTEER, "  Work (ANALOG): %s%s - Raw: %d (%.1f%%), SP: %.1f%%, H: %.1f%%", 
                      workSwitch.debouncedState ? "ON" : "OFF",
                      workSwitch.hasChanged ? " (changed)" : "",
                      workSwitchAnalogRaw, getWorkSwitchAnalogPercent(),
                      workSwitchSetpoint, workSwitchHysteresis);
    } else {
        LOG_INFO(EventSource::AUTOSTEER, "  Work (DIGITAL): %s%s", 
                      workSwitch.debouncedState ? "ON" : "OFF",
                      workSwitch.hasChanged ? " (changed)" : "");
    }
    LOG_INFO(EventSource::AUTOSTEER, "  Steer: %s%s", 
                  steerSwitch.debouncedState ? "ON" : "OFF",
                  steerSwitch.hasChanged ? " (changed)" : "");
    
    // Configuration
    LOG_INFO(EventSource::AUTOSTEER, "Configuration:");
    LOG_INFO(EventSource::AUTOSTEER, "  Debounce delay: %dms", debounceDelay);
    LOG_INFO(EventSource::AUTOSTEER, "  ADC resolution: 12-bit");
    LOG_INFO(EventSource::AUTOSTEER, "  ADC averaging: 16 samples");
    
    LOG_INFO(EventSource::AUTOSTEER, "=============================");
}

void ADProcessor::configureWorkPin()
{
    // Configure work pin based on mode
    if (analogWorkSwitchEnabled) {
        pinMode(workPin, INPUT_DISABLE);   // Analog input (no pullup)
        LOG_INFO(EventSource::AUTOSTEER, "Work switch configured for ANALOG input");
    } else {
        pinMode(workPin, INPUT_PULLUP);    // Digital with pullup
        LOG_INFO(EventSource::AUTOSTEER, "Work switch configured for DIGITAL input");
    }
}

void ADProcessor::setAnalogWorkSwitchEnabled(bool enabled)
{
    analogWorkSwitchEnabled = enabled;
    extern ConfigManager configManager;
    configManager.setAnalogWorkSwitchEnabled(enabled);
    configManager.saveAnalogWorkSwitchConfig();
    LOG_INFO(EventSource::AUTOSTEER, "Analog work switch mode saved to EEPROM: %s", 
             enabled ? "ENABLED" : "DISABLED");
}

void ADProcessor::setWorkSwitchSetpoint(float sp)
{
    workSwitchSetpoint = constrain(sp, 0.0f, 100.0f);
    extern ConfigManager configManager;
    configManager.setWorkSwitchSetpoint((uint8_t)workSwitchSetpoint);
    configManager.saveAnalogWorkSwitchConfig();
}

void ADProcessor::setWorkSwitchHysteresis(float h)
{
    workSwitchHysteresis = constrain(h, 1.0f, 25.0f);
    extern ConfigManager configManager;
    configManager.setWorkSwitchHysteresis((uint8_t)workSwitchHysteresis);
    configManager.saveAnalogWorkSwitchConfig();
    LOG_INFO(EventSource::AUTOSTEER, "Work switch hysteresis set to %.0f%%", workSwitchHysteresis);
}

void ADProcessor::setInvertWorkSwitch(bool inv)
{
    invertWorkSwitch = inv;
    extern ConfigManager configManager;
    configManager.setInvertWorkSwitch(inv);
    configManager.saveAnalogWorkSwitchConfig();
}

// JD PWM mode implementation
void ADProcessor::setJDPWMMode(bool enabled)
{
    if (jdPWMMode == enabled) return; // No change
    
    jdPWMMode = enabled;
    extern ConfigManager configManager;
    configManager.setJDPWMEnabled(enabled);
    configManager.saveTurnSensorConfig();
    
    HardwareManager* hwMgr = HardwareManager::getInstance();
    
    if (enabled) {
        // Release analog pin and acquire digital pin
        hwMgr->releasePinOwnership(kickoutAPin, HardwareManager::OWNER_ADPROCESSOR);
        
        if (hwMgr->requestPinOwnership(kickoutDPin, HardwareManager::OWNER_ADPROCESSOR, "ADProcessor-JDPWM")) {
            pinMode(kickoutDPin, INPUT_PULLUP);
            hwMgr->updatePinMode(kickoutDPin, INPUT_PULLUP);
            attachInterrupt(digitalPinToInterrupt(kickoutDPin), jdPWMRisingISR, RISING);
            LOG_INFO(EventSource::AUTOSTEER, "JD_ENC: Mode ENABLED on pin %d", kickoutDPin);
        }
    } else {
        // Release digital pin and acquire analog pin
        detachInterrupt(digitalPinToInterrupt(kickoutDPin));
        hwMgr->releasePinOwnership(kickoutDPin, HardwareManager::OWNER_ADPROCESSOR);
        
        if (hwMgr->requestPinOwnership(kickoutAPin, HardwareManager::OWNER_ADPROCESSOR, "ADProcessor")) {
            pinMode(kickoutAPin, INPUT_DISABLE);
            hwMgr->updatePinMode(kickoutAPin, INPUT_DISABLE);
            LOG_INFO(EventSource::AUTOSTEER, "JD_ENC: Mode DISABLED - analog pressure mode restored");
        }
    }
}

// JD PWM interrupt handlers
void ADProcessor::jdPWMRisingISR()
{
    if (instance) {
        uint32_t nowMicros = micros();
        
        // Calculate period from previous rising edge
        if (instance->jdPWMRiseTime != 0) {
            instance->jdPWMPeriod = nowMicros - instance->jdPWMRiseTime;
            
            // Calculate duty cycle percentage
            if (instance->jdPWMPeriod > 0 && instance->jdPWMDutyTime > 0) {
                instance->jdPWMDutyPercent = (instance->jdPWMDutyTime * 100.0f) / instance->jdPWMPeriod;
            }
        }
        
        instance->jdPWMPrevRiseTime = instance->jdPWMRiseTime;
        instance->jdPWMRiseTime = nowMicros;
<<<<<<< HEAD
        attachInterrupt(digitalPinToInterrupt(HardwareManager::getInstance()->getKickoutDPin()), jdPWMFallingISR, FALLING);
        // for some reason this instance of attachInterrupt needs a static pin varaible
=======
        attachInterrupt(digitalPinToInterrupt(instance->kickoutDPin), jdPWMFallingISR, FALLING);
>>>>>>> 4f8101d4
        
        // Track interrupt rate for diagnostics
        static uint32_t riseCount = 0;
        static uint32_t lastRateCheck = 0;
        riseCount++;
        
        uint32_t now = millis();
        if (now - lastRateCheck > 10000) { // Every 10 seconds
            uint32_t rate = riseCount * 100 / ((now - lastRateCheck) / 10); // Rate per second
            LOG_DEBUG(EventSource::AUTOSTEER, "JD_ENC Signal: %lu Hz, period=%luus, duty=%.1f%%", 
                      rate, instance->jdPWMPeriod, instance->jdPWMDutyPercent);
            riseCount = 0;
            lastRateCheck = now;
        }
    }
}

void ADProcessor::jdPWMFallingISR()
{
    if (instance) {
        uint32_t fallTime = micros();
        instance->jdPWMDutyTime = fallTime - instance->jdPWMRiseTime;
<<<<<<< HEAD
        attachInterrupt(digitalPinToInterrupt(HardwareManager::getInstance()->getKickoutDPin()), jdPWMRisingISR, RISING);
        // for some reason this instance of attachInterrupt needs a static pin varaible
=======
        attachInterrupt(digitalPinToInterrupt(instance->kickoutDPin), jdPWMRisingISR, RISING);
>>>>>>> 4f8101d4
    }
}<|MERGE_RESOLUTION|>--- conflicted
+++ resolved
@@ -97,16 +97,6 @@
     } else {
         LOG_DEBUG(EventSource::AUTOSTEER, "JD_PWM_INIT: Mode DISABLED (using analog pressure mode)");
     }
-<<<<<<< HEAD
-    
-    AD_STEER_PIN = HardwareManager::getInstance()->getSteerPin();
-    AD_WORK_PIN = HardwareManager::getInstance()->getWorkPin();
-    AD_WAS_PIN = HardwareManager::getInstance()->getWASSensorPin();
-    AD_KICKOUT_A_PIN = HardwareManager::getInstance()->getKickoutAPin();
-    AD_KICKOUT_D_PIN = HardwareManager::getInstance()->getKickoutDPin();
-    AD_CURRENT_PIN = HardwareManager::getInstance()->getCurrentPin();
-=======
->>>>>>> 4f8101d4
 
     // Configure pins with ownership tracking
     pinMode(steerPin, INPUT_PULLUP);      // Steer switch with internal pullup
@@ -638,12 +628,7 @@
         
         instance->jdPWMPrevRiseTime = instance->jdPWMRiseTime;
         instance->jdPWMRiseTime = nowMicros;
-<<<<<<< HEAD
-        attachInterrupt(digitalPinToInterrupt(HardwareManager::getInstance()->getKickoutDPin()), jdPWMFallingISR, FALLING);
-        // for some reason this instance of attachInterrupt needs a static pin varaible
-=======
         attachInterrupt(digitalPinToInterrupt(instance->kickoutDPin), jdPWMFallingISR, FALLING);
->>>>>>> 4f8101d4
         
         // Track interrupt rate for diagnostics
         static uint32_t riseCount = 0;
@@ -666,11 +651,6 @@
     if (instance) {
         uint32_t fallTime = micros();
         instance->jdPWMDutyTime = fallTime - instance->jdPWMRiseTime;
-<<<<<<< HEAD
-        attachInterrupt(digitalPinToInterrupt(HardwareManager::getInstance()->getKickoutDPin()), jdPWMRisingISR, RISING);
-        // for some reason this instance of attachInterrupt needs a static pin varaible
-=======
         attachInterrupt(digitalPinToInterrupt(instance->kickoutDPin), jdPWMRisingISR, RISING);
->>>>>>> 4f8101d4
     }
 }