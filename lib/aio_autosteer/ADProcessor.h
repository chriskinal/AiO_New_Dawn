--- conflicted
+++ resolved
@@ -13,9 +13,9 @@
  * Handles:
  * - WAS (Wheel Angle Sensor) reading from Teensy ADC
  *   Note: WAS outputs 0-5V but Teensy ADC max is 3.3V
- *   PCB has 3k/2k voltage divider (R57/R58)
- *   0-5V sensor -> 0-3.3V ADC, 2.5V center -> 1.65V ADC
- *   ADC value at center = 2048 (1.65V/3.3V * 4095)
+ *   PCB has 10k/10k voltage divider (R46/R48) = 2:1 ratio
+ *   0-5V sensor -> 0-2.5V ADC, 2.5V center -> 1.25V ADC
+ *   ADC value at center = 1553 (1.25V/3.3V * 4095)
  * - Work switch input with debouncing
  * - Steer switch input with debouncing
  *
@@ -97,14 +97,6 @@
     static void jdPWMFallingISR();
 
 private:
-<<<<<<< HEAD
-    uint8_t AD_STEER_PIN;       // Steer switch input (STEER_PIN from pcb.h)
-    uint8_t AD_WORK_PIN;        // Work switch input (WORK_PIN from pcb.h)  
-    uint8_t AD_WAS_PIN;         // WAS sensor input
-    uint8_t AD_KICKOUT_A_PIN;   // Pressure sensor input (KICKOUT_A from pcb.h)
-    uint8_t AD_KICKOUT_D_PIN;   // Digital kickout input - used for JD PWM encoder
-    uint8_t AD_CURRENT_PIN;     // Motor current sensor (CURRENT_PIN from pcb.h)
-=======
     // HardwareManager reference for pin access
     HardwareManager* hwManager;
 
@@ -115,7 +107,6 @@
     uint8_t kickoutAPin;    // Pressure sensor input
     uint8_t kickoutDPin;    // Digital kickout input - used for JD PWM encoder
     uint8_t currentPin;     // Motor current sensor
->>>>>>> 4f8101d4
     
     // Switch debouncing structure
     struct SwitchState {
