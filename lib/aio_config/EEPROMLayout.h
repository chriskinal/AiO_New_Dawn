--- conflicted
+++ resolved
@@ -2,11 +2,7 @@
 #define EEPROM_LAYOUT_H
 
 // EEPROM Version - increment this when EEPROM layout changes
-<<<<<<< HEAD
-#define EEPROM_VERSION 111
-=======
 #define EEPROM_VERSION 111  // Added JD PWM encoder configuration
->>>>>>> aa9a0f87
 
 // EEPROM Address Map
 #define EE_VERSION_ADDR      1      // Version number (2 bytes)
